--- conflicted
+++ resolved
@@ -8,17 +8,10 @@
 extras_require = {
     "aws": ["aiobotocore>=0.10.2"],
     "azure": ["azureml-sdk>=1.0.83"],
-<<<<<<< HEAD
     "digitalocean": ["python-digitalocean"],
     "googlecloud": ["google-api-python-client"],
 }
-extras_require["all"] = set(
-    package for packages in extras_require.values() for package in packages
-)
-=======
-}
 extras_require["all"] = set(pkg for pkgs in extras_require.values() for pkg in pkgs)
->>>>>>> 64aad0b7
 
 setup(
     name="dask-cloudprovider",
