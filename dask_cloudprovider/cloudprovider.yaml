cloudprovider:
  ecs:
    fargate_scheduler: False # Use fargate mode for the scheduler
    fargate_workers: False # Use fargate mode for the workers
    scheduler_cpu: 1024 # Millicpu (1024ths of a CPU core)
    scheduler_mem: 4096 # Memory in MB
    #   scheduler_extra_args: "--tls-cert,/path/to/cert.pem,--tls-key,/path/to/cert.key,--tls-ca-file,/path/to/ca.key"
    worker_cpu: 4096 # Millicpu (1024ths of a CPU core)
    worker_mem: 16384 # Memory in MB
    worker_gpu: 0 # Number of GPUs for each worker
    #   worker_extra_args: "--tls-cert,/path/to/cert.pem,--tls-key,/path/to/cert.key,--tls-ca-file,/path/to/ca.key"
    n_workers: 0 # Number of workers to start the cluster with
    scheduler_timeout: "5 minutes" # Length of inactivity to wait before closing the cluster

    image: "daskdev/dask:latest" # Docker image to use for non GPU tasks
    gpu_image: "rapidsai/rapidsai:latest" # Docker image to use for GPU tasks
    cluster_name_template: "dask-{uuid}" # Template to use when creating a cluster
    cluster_arn: "" # ARN of existing ECS cluster to use (if not set one will be created)
    execution_role_arn: "" # Arn of existing execution role to use (if not set one will be created)
    task_role_arn: "" # Arn of existing task role to use (if not set one will be created)
    task_role_policies: [] # List of policy arns to attach to tasks (e.g S3 read only access)
    #   platform_version: "LATEST" # Fargate platformVersion string like "1.4.0" or "LATEST"

    cloudwatch_logs_group: "" # Name of existing cloudwatch logs group to use (if not set one will be created)
    cloudwatch_logs_stream_prefix: "{cluster_name}" # Stream prefix template
    cloudwatch_logs_default_retention: 30 # Number of days to retain logs (only applied if not using existing group)

    vpc: "default" # VPC to use for tasks
    subnets: [] # VPC subnets to use (will use all available if not set)
    security_groups: [] # Security groups to use (if not set one will be created)

    tags: {} # Tags to apply to all AWS resources created by the cluster manager
    environment: {} # Environment variables that are set within a task container
    find_address_timeout: 60 # Configurable timeout in seconds for finding the task IP from the cloudwatch logs.
    skip_cleanup: False # Skip cleaning up of stale resources

  ec2:
    region: null # AWS region to create cluster. Defaults to environment or account default region.
    bootstrap: true # It is assumed that the AMI does not have Docker and needs bootstrapping. Set this to false if using a custom AMI with Docker already installed.
    auto_shutdown: true # Shutdown instances automatically if the scheduler or worker services time out.
    # worker_command: "dask-worker" # The command for workers to run. If the instance_type is a GPU instance dask-cuda-worker will be used.
    # ami: "" # AMI ID to use for all instances. Defaults to latest Ubuntu 20.04 image.
    instance_type: "t2.micro" # Instance type for all workers
    # vpc: "" # VPC id for instances to join. Defaults to default VPC.
    # subnet_id: "" # Subnet ID for instances to. Defaults to all subnets in default VPC.
    # security_groups: [] # Security groups for instances. Will create a minimal Dask security group by default.
    filesystem_size: 40 # Default root filesystem size for scheduler and worker VMs in GB

  azure:
    experiment_name: "dask-cloudprovider" # default name of the Experiment to submit
    initial_node_count: 1 # Initial node count
    jupyter: False # by default start the Jupyter lab instance on the headnode
    jupyter_port: 9000 # default Jupyter lab port on the headnode
    dashboard_port: 9001 # default Dask dashboard port on the headnode
    scheduler_port: 9002 # default for the scheduler port if using from outside of cluster VNET
    scheduler_idle_timeout: 1200 # default timeout for dask-scheduler process to shutdown if idle (in seconds)
    worker_death_timeout: 30 # default timeout for dask-worker process upon losing scheduler
    additional_ports: [] # list of tuples of additional ports to map/forward
    admin_username: "" # username to log in to the AzureML Training Cluster for 'local' runs
    admin_ssh_key: "" # password to log in to the AzureML Training Cluster for 'local' runs
    telemetry_opt_out: False # by default we log the version of the AzureMLCluster being used, set to True to opt-out
    datastores: [] # default list of datastores to mount

  digitalocean:
    token: null # API token for interacting with the Digital Ocean API
<<<<<<< HEAD


  gcp:
    source_image: "projects/ubuntu-os-cloud/global/images/ubuntu-minimal-1804-bionic-v20201014" # the gcp image to use for all instances
    zone: "us-east1-c" # the zone of of where to launch the instances
    projectid: "" # name of the google cloud project
    machine_type: "n1-standard-1" # size of the machine type to use
    filesystem_size: 50  # amount in GBs of hard drive space to allocate
    ngpus: "" # number of GPUs to use
    gpu_type: "" # type of gpus to use: nvidia-tesla-k80, nvidia-tesla-p100, nvidia-tesla-t4
    docker_image: "daskdev/dask:latest" # docker image to use
    worker_command: "dask-worker" # dask-worker or dask-cuda-worker
    worker_extra_args: [] # extra arguments for the worker
=======
    region: "nyc3" # Region to launch Droplets in
    size: "s-1vcpu-1gb" # Droplet size to launch, default is 1GB RAM, 1 vCPU
    image: "ubuntu-20-04-x64" # Operating System image to use
>>>>>>> d8fc30e8
<|MERGE_RESOLUTION|>--- conflicted
+++ resolved
@@ -63,8 +63,9 @@
 
   digitalocean:
     token: null # API token for interacting with the Digital Ocean API
-<<<<<<< HEAD
-
+    region: "nyc3" # Region to launch Droplets in
+    size: "s-1vcpu-1gb" # Droplet size to launch, default is 1GB RAM, 1 vCPU
+    image: "ubuntu-20-04-x64" # Operating System image to use
 
   gcp:
     source_image: "projects/ubuntu-os-cloud/global/images/ubuntu-minimal-1804-bionic-v20201014" # the gcp image to use for all instances
@@ -76,9 +77,4 @@
     gpu_type: "" # type of gpus to use: nvidia-tesla-k80, nvidia-tesla-p100, nvidia-tesla-t4
     docker_image: "daskdev/dask:latest" # docker image to use
     worker_command: "dask-worker" # dask-worker or dask-cuda-worker
-    worker_extra_args: [] # extra arguments for the worker
-=======
-    region: "nyc3" # Region to launch Droplets in
-    size: "s-1vcpu-1gb" # Droplet size to launch, default is 1GB RAM, 1 vCPU
-    image: "ubuntu-20-04-x64" # Operating System image to use
->>>>>>> d8fc30e8
+    worker_extra_args: [] # extra arguments for the worker