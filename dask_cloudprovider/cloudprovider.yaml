--- conflicted
+++ resolved
@@ -119,7 +119,6 @@
     docker_image: "daskdev/dask:latest" # docker image to use
     bootstrap: true # It is assumed that the OS image does not have Docker and needs bootstrapping. Set this to false if using a custom image with Docker already installed.
 
-<<<<<<< HEAD
   ibm:
     api_key: null
     image: "daskdev/dask:latest"
@@ -131,8 +130,7 @@
     worker_cpu: "2.0"
     worker_mem: 8G
     worker_threads: 1
-    
-=======
+
   openstack:
     region: "RegionOne" # The name of the region where resources will be allocated in OpenStack. List available regions using: `openstack region list`.
     size: null # Openstack flavors define the compute, memory, and storage capacity of computing instances. List available flavors using: `openstack flavor list`
@@ -146,5 +144,4 @@
     security_group: null # The security group name that defines firewall rules for instances.  List available security groups using: `openstack security group list`
     external_network_id: null # The ID of the external network used for assigning floating IPs. List available external networks using: `openstack network list --external`
     create_floating_ip: false # Specifies whether to assign a floating IP to each instance, enabling external access. Set to `True` if external connectivity is needed.
-    docker_image: "daskdev/dask:latest" # docker image to use
->>>>>>> 482a07c7
+    docker_image: "daskdev/dask:latest" # docker image to use