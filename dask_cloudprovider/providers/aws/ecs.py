--- conflicted
+++ resolved
@@ -1,4 +1,3 @@
-<<<<<<< HEAD
 import asyncio
 import logging
 import uuid
@@ -7,8 +6,6 @@
 from typing import List
 
 import dask
-from distributed.deploy.spec import SpecCluster
-from distributed.utils import warn_on_duration
 
 from dask_cloudprovider.utils.logs import Log, Logs
 from dask_cloudprovider.utils.timeout import Timeout
@@ -18,38 +15,12 @@
     get_sleep_duration,
 )
 
+from distributed.deploy.spec import SpecCluster
+from distributed.utils import warn_on_duration
+
 try:
     from botocore.exceptions import ClientError
     import aiobotocore
-except:
-    raise RuntimeError(
-        "Missing Azure dependencies. "
-        "You can install with `pip install dask-cloudprovider[azure]."
-    )
-
-=======
-try:
-    import asyncio
-    import logging
-    import uuid
-    import warnings
-    import weakref
-    from typing import List
-
-    from botocore.exceptions import ClientError
-    import aiobotocore
-    import dask
-
-    from dask_cloudprovider.utils.logs import Log, Logs
-    from dask_cloudprovider.utils.timeout import Timeout
-    from dask_cloudprovider.providers.aws.helper import (
-        dict_to_aws,
-        aws_to_dict,
-        get_sleep_duration,
-    )
-
-    from distributed.deploy.spec import SpecCluster
-    from distributed.utils import warn_on_duration
 except ImportError as e:
     msg = (
         "Dask Cloud Provider AWS requirements are not installed.\n\n"
@@ -58,7 +29,6 @@
         '  python -m pip install "dask-cloudprovider[aws]" --upgrade  # or python -m pip install'
     )
     raise ImportError(msg) from e
->>>>>>> 64aad0b7
 
 logger = logging.getLogger(__name__)
 
