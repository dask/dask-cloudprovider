--- conflicted
+++ resolved
@@ -73,18 +73,16 @@
         Configurable timeout in seconds for finding the task IP from the
         cloudwatch logs.
 
-<<<<<<< HEAD
+    name: str (optional)
+        Name for the task. Currently used for the --namecommand line argument to dask-worker.
+
     platform_version: str (optional)
         Version of the AWS Fargate platform to use, e.g. "1.4.0" or "LATEST". This
         setting has no effect for the EC2 launch type.
-=======
-    name: str (optional)
-        Name for the task. Currently used for the --namecommand line argument to dask-worker.
 
     fargate_use_private_ip: bool (optional)
         Whether to use a private IP (if True) or public IP (if False) with Fargate.
         Defaults to False, i.e. public IP.
->>>>>>> 20d10f03
 
     kwargs:
         Any additional kwargs which may need to be stored for later use.
@@ -109,11 +107,8 @@
         tags,
         find_address_timeout,
         name=None,
-<<<<<<< HEAD
         platform_version=None,
-=======
         fargate_use_private_ip=False,
->>>>>>> 20d10f03
         **kwargs
     ):
         self.lock = asyncio.Lock()
@@ -138,11 +133,8 @@
         self.environment = environment or {}
         self.tags = tags
         self._find_address_timeout = find_address_timeout
-<<<<<<< HEAD
         self.platform_version = platform_version
-=======
         self._fargate_use_private_ip = fargate_use_private_ip
->>>>>>> 20d10f03
         self.kwargs = kwargs
         self.status = "created"
 
@@ -543,18 +535,15 @@
         and this operation takes a while.
 
         Default ``False``.
-<<<<<<< HEAD
     platform_version: str (optional)
         Version of the AWS Fargate platform to use, e.g. "1.4.0" or "LATEST". This
         setting has no effect for the EC2 launch type.
 
         Defaults to ``None``
-=======
     fargate_use_private_ip: bool (optional)
         Whether to use a private IP (if True) or public IP (if False) with Fargate.
         
         Default ``False``.
->>>>>>> 20d10f03
     **kwargs: dict
         Additional keyword arguments to pass to ``SpecCluster``.
 
@@ -593,11 +582,8 @@
         aws_access_key_id=None,
         aws_secret_access_key=None,
         region_name=None,
-<<<<<<< HEAD
         platform_version=None,
-=======
         fargate_use_private_ip=False,
->>>>>>> 20d10f03
         **kwargs
     ):
         self._fargate_scheduler = fargate_scheduler
@@ -784,11 +770,8 @@
             "environment": self._environment,
             "tags": self.tags,
             "find_address_timeout": self._find_address_timeout,
-<<<<<<< HEAD
             "platform_version": self._platform_version,
-=======
             "fargate_use_private_ip": self._fargate_use_private_ip,
->>>>>>> 20d10f03
         }
         scheduler_options = {
             "task_definition_arn": self.scheduler_task_definition_arn,
