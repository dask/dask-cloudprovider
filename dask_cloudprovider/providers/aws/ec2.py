import asyncio

import dask
from dask_cloudprovider.providers.generic.vmcluster import (
    VMCluster,
    VMInterface,
    SchedulerMixin,
    WorkerMixin,
)
from dask_cloudprovider.providers.aws.helper import (
    get_latest_ami_id,
    get_default_vpc,
    get_vpc_subnets,
    get_security_group,
)

try:
    from botocore.exceptions import ClientError
    import aiobotocore
except ImportError as e:
    msg = (
        "Dask Cloud Provider AWS requirements are not installed.\n\n"
        "Please either conda or pip install as follows:\n\n"
        "  conda install dask-cloudprovider                           # either conda install\n"
        '  python -m pip install "dask-cloudprovider[aws]" --upgrade  # or python -m pip install'
    )
    raise ImportError(msg) from e


class EC2Instance(VMInterface):
    def __init__(
        self,
        cluster,
        config,
        *args,
        region=None,
        bootstrap=None,
        ami=None,
        docker_image=None,
        instance_type=None,
        gpu_instance=None,
        vpc=None,
        subnet_id=None,
        security_groups=None,
        filesystem_size=None,
        **kwargs,
    ):
        super().__init__(*args, **kwargs)
        self.instance = None
        self.cluster = cluster
        self.config = config
        self.region = region
        self.bootstrap = bootstrap
        self.ami = ami
        self.docker_image = docker_image
        self.instance_type = instance_type
<<<<<<< HEAD
        self.gpu_instance = self.instance_type.startswith(("p", "g"))
=======
        self.gpu_instance = gpu_instance
>>>>>>> 0e2fbca1
        self.vpc = vpc
        self.subnet_id = subnet_id
        self.security_groups = security_groups
        self.filesystem_size = filesystem_size

    async def create_vm(self):
        """

        https://botocore.amazonaws.com/v1/documentation/api/latest/reference/services/ec2.html#EC2.Client.run_instances
        """
        # TODO Enable Spot support

        async with self.cluster.boto_session.create_client(
            "ec2", region_name=self.region
        ) as client:
            self.vpc = self.vpc or await get_default_vpc(client)
            self.subnet_id = (
                self.subnet_id or (await get_vpc_subnets(client, self.vpc))[0]
            )
            self.security_groups = self.security_groups or [
                await get_security_group(client, self.vpc)
            ]
            self.ami = self.ami or await get_latest_ami_id(
                client,
                "ubuntu/images/hvm-ssd/ubuntu-focal-20.04-amd64-server-*",
                "099720109477",  # Canonical
            )

            response = await client.run_instances(
                BlockDeviceMappings=[
                    {
                        "DeviceName": "/dev/sda1",
                        "VirtualName": "sda1",
                        "Ebs": {
                            "DeleteOnTermination": True,
                            "VolumeSize": self.filesystem_size,
                            "VolumeType": "gp2",
                            "Encrypted": False,
                        },
                    }
                ],
                ImageId=self.ami,
                InstanceType=self.instance_type,
                MaxCount=1,
                MinCount=1,
                Monitoring={"Enabled": False},
<<<<<<< HEAD
                UserData=self.render_cloud_init(
=======
                UserData=self.cluster.render_cloud_init(
>>>>>>> 0e2fbca1
                    image=self.docker_image,
                    command=self.command,
                    gpu_instance=self.gpu_instance,
                    bootstrap=self.bootstrap,
                ),
                InstanceInitiatedShutdownBehavior="terminate",
                NetworkInterfaces=[
                    {
                        "AssociatePublicIpAddress": True,
                        "DeleteOnTermination": True,
                        "Description": "public",
                        "DeviceIndex": 0,
                        "Groups": self.security_groups,
                        "SubnetId": self.subnet_id,
                    }
                ],
            )
            [self.instance] = response["Instances"]
            await client.create_tags(
                Resources=[self.instance["InstanceId"]],
                Tags=[{"Key": "Name", "Value": self.name}],
            )
            self.cluster._log(
                f"Created instance {self.instance['InstanceId']} as {self.name}"
            )

            while (
                "PublicIpAddress" not in self.instance
                or self.instance["PublicIpAddress"] is None
            ):
                await asyncio.sleep(0.1)  # TODO back off correctly
                response = await client.describe_instances(
                    InstanceIds=[self.instance["InstanceId"]], DryRun=False
                )
                [reservation] = response["Reservations"]
                [self.instance] = reservation["Instances"]
            return self.instance["PublicIpAddress"]

    async def close(self):
        async with self.cluster.boto_session.create_client(
            "ec2", region_name=self.region
        ) as client:
            await client.terminate_instances(
                InstanceIds=[self.instance["InstanceId"]], DryRun=False
            )
            self.cluster._log(f"Terminated {self.name} ({self.instance['InstanceId']})")
            await super().close()


class EC2Scheduler(EC2Instance, SchedulerMixin):
    """Scheduler running in an EC2 instance.

    """

    def __init__(self, *args, **kwargs):
        super().__init__(*args, **kwargs)
        self.init_scheduler()

    async def start(self):
        await super().start()
        await self.start_scheduler()


class EC2Worker(EC2Instance, WorkerMixin):
    """Worker running in an EC2 instance.

    """

    def __init__(self, scheduler, *args, worker_command=None, **kwargs):
        super().__init__(*args, **kwargs)
        self.worker_command = worker_command
        if not self.worker_command:
            self.worker_command = (
                "dask-cuda-worker" if self.gpu_instance else "dask-worker"
            )
        self.init_worker(scheduler, *args, worker_command=self.worker_command, **kwargs)

    async def start(self):
        await super().start()
        await self.start_worker()


class EC2Cluster(VMCluster):
    """Deploy a Dask cluster using EC2.

    This creates a Dask scheduler and workers on EC2 instances.

    All instances will run a single configurable Docker container which should contain
    a valid Python environment with Dask and any other dependencies.

    All optional parameters can also be configured in a `cloudprovider.yaml` file
    in your Dask configuration directory or via environment variables.

    For example ``ami`` can be set via ``DASK_CLOUDPROVIDER__EC2__AMI``.

    See https://docs.dask.org/en/latest/configuration.html for more info.

    Parameters
    ----------
    region: string (optional)
        The region to start you clusters. By default this will be detected from your config.
    bootstrap: bool (optional)
        It is assumed that the ``ami`` will not have Docker installed (or the NVIDIA drivers for GPU instances).
        If ``bootstrap`` is ``True`` these dependencies will be installed on instance start. If you are using
        a custom AMI which already has these dependencies set this to ``False.``
    worker_command: string (optional)
        The command workers should run when starting. By default this will be ``"dask-worker"`` unless
        ``instance_type`` is a GPU instance in which case ``dask-cuda-worker`` will be used.
    ami: string (optional)
        The base OS AMI to use for scheduler and workers.

        This must be a Debian flavour distribution. By default this will be the latest official
        Ubuntu 20.04 LTS release from canonical.

        If the AMI does not include Docker it will be installed at runtime.
        If the instance_type is a GPU instance the NVIDIA drivers and Docker GPU runtime will be installed
        at runtime.
    docker_image: string (optional)
        The Docker image to run on all instances.

        This image must have a valid Python environment and have ``dask`` installed in order for the
        ``dask-scheduler`` and ``dask-worker`` commands to be available. It is recommended the Python
        environment matches your local environment where ``EC2Cluster`` is being created from.

        For GPU instance types the Docker image much have NVIDIA drivers and ``dask-cuda`` installed.
<<<<<<< HEAD

        By default the ``daskdev/dask:latest`` image will be used.
    instance_type: string (optional)
        A valid EC2 instance type. This will determine the resources available to your workers.

        See https://aws.amazon.com/ec2/instance-types/.

        By default will use ``t2.micro``.
    vpc: string (optional)
        The VPC ID in which to launch the instances.

        Will detect and use the default VPC if not specified.
    subnet_id: string (optional)
        The Subnet ID in which to launch the instances.

        Will use all subnets for the VPC if not specified.
    security_groups: List(string) (optional)
        The security group ID that will be attached to the workers.

        Must allow all traffic between instances in the security group and ports 8786 and 8787 between
        the scheduler instance and wherever you are calling ``EC2Cluster`` from.

        By default a Dask security group will be created with ports 8786 and 8787 exposed to the internet.
    filesystem_size: int (optional)
        The instance filesystem size in GB.

        Defaults to ``40``.
    **kwargs: dict
        Additional keyword arguments to pass to ``VMCluster``.

    Examples
    --------

    Regular cluster.
    >>> cluster = EC2Cluster()
    >>> cluster.scale(5)

=======

        By default the ``daskdev/dask:latest`` image will be used.
    instance_type: string (optional)
        A valid EC2 instance type. This will determine the resources available to your workers.

        See https://aws.amazon.com/ec2/instance-types/.

        By default will use ``t2.micro``.
    vpc: string (optional)
        The VPC ID in which to launch the instances.

        Will detect and use the default VPC if not specified.
    subnet_id: string (optional)
        The Subnet ID in which to launch the instances.

        Will use all subnets for the VPC if not specified.
    security_groups: List(string) (optional)
        The security group ID that will be attached to the workers.

        Must allow all traffic between instances in the security group and ports 8786 and 8787 between
        the scheduler instance and wherever you are calling ``EC2Cluster`` from.

        By default a Dask security group will be created with ports 8786 and 8787 exposed to the internet.
    filesystem_size: int (optional)
        The instance filesystem size in GB.

        Defaults to ``40``.
    **kwargs: dict
        Additional keyword arguments to pass to ``VMCluster``.

    Examples
    --------

    Regular cluster.
    >>> cluster = EC2Cluster()
    >>> cluster.scale(5)

>>>>>>> 0e2fbca1
    RAPIDS Cluster.
    >>> cluster = EC2Cluster(ami="ami-0c7c7d78f752f8f17",  # Example Deep Learning AMI (Ubuntu 18.04)
                             docker_image="rapidsai/rapidsai:cuda10.1-runtime-ubuntu18.04",
                             instance_type="p3.2xlarge",
                             bootstrap=False,
                             filesystem_size=120)
    """

    def __init__(
        self,
        region="eu-west-2",
        bootstrap=None,
        worker_command=None,
        ami=None,
        docker_image=None,
        instance_type=None,
        vpc=None,
        subnet_id=None,
        security_groups=None,
        filesystem_size=None,
        **kwargs,
    ):
        super().__init__(**kwargs)
        self.boto_session = aiobotocore.get_session()
        self.config = dask.config.get("cloudprovider.ec2", {})
        self.scheduler_class = EC2Scheduler
        self.worker_class = EC2Worker
        self.region = region if region is not None else self.config.get("region")
        self.bootstrap = (
            bootstrap if bootstrap is not None else self.config.get("bootstrap")
        )
        self.ami = ami if ami is not None else self.config.get("ami")
        self.docker_image = (
            docker_image
            if docker_image is not None
            else self.config.get("docker_image")
        )
        self.instance_type = (
            instance_type
            if instance_type is not None
            else self.config.get("instance_type")
        )
        self.gpu_instance = self.instance_type.startswith(("p", "g"))
        self.vpc = vpc if vpc is not None else self.config.get("vpc")
        self.subnet_id = (
            subnet_id if subnet_id is None else self.config.get("subnet_id")
        )
        self.security_groups = (
            security_groups
            if security_groups is not None
            else self.config.get("security_groups")
        )
        self.filesystem_size = (
            filesystem_size
            if filesystem_size is not None
            else self.config.get("filesystem_size")
        )

        self.options = {
            "cluster": self,
            "config": self.config,
<<<<<<< HEAD
            "region": region if region is not None else self.config.get("region"),
            "bootstrap": bootstrap
            if bootstrap is not None
            else self.config.get("bootstrap"),
            "ami": ami if ami is not None else self.config.get("ami"),
            "docker_image": docker_image
            if docker_image is not None
            else self.config.get("docker_image"),
            "instance_type": instance_type
            if instance_type is not None
            else self.config.get("instance_type"),
            "vpc": vpc if vpc is not None else self.config.get("vpc"),
            "subnet_id": subnet_id
            if subnet_id is None
            else self.config.get("subnet_id"),
            "security_groups": security_groups
            if security_groups is not None
            else self.config.get("security_groups"),
            "filesystem_size": filesystem_size
            if filesystem_size is not None
            else self.config.get("filesystem_size"),
=======
            "region": self.region,
            "bootstrap": self.bootstrap,
            "ami": self.ami,
            "docker_image": self.docker_image,
            "instance_type": self.instance_type,
            "gpu_instance": self.gpu_instance,
            "vpc": self.vpc,
            "subnet_id": self.subnet_id,
            "security_groups": self.security_groups,
            "filesystem_size": self.filesystem_size,
>>>>>>> 0e2fbca1
        }
        self.scheduler_options = {**self.options}
        self.worker_options = {
            "worker_command": worker_command or self.config.get("worker_command"),
            **self.options,
        }<|MERGE_RESOLUTION|>--- conflicted
+++ resolved
@@ -54,11 +54,7 @@
         self.ami = ami
         self.docker_image = docker_image
         self.instance_type = instance_type
-<<<<<<< HEAD
-        self.gpu_instance = self.instance_type.startswith(("p", "g"))
-=======
         self.gpu_instance = gpu_instance
->>>>>>> 0e2fbca1
         self.vpc = vpc
         self.subnet_id = subnet_id
         self.security_groups = security_groups
@@ -105,11 +101,7 @@
                 MaxCount=1,
                 MinCount=1,
                 Monitoring={"Enabled": False},
-<<<<<<< HEAD
-                UserData=self.render_cloud_init(
-=======
                 UserData=self.cluster.render_cloud_init(
->>>>>>> 0e2fbca1
                     image=self.docker_image,
                     command=self.command,
                     gpu_instance=self.gpu_instance,
@@ -235,7 +227,6 @@
         environment matches your local environment where ``EC2Cluster`` is being created from.
 
         For GPU instance types the Docker image much have NVIDIA drivers and ``dask-cuda`` installed.
-<<<<<<< HEAD
 
         By default the ``daskdev/dask:latest`` image will be used.
     instance_type: string (optional)
@@ -273,45 +264,6 @@
     >>> cluster = EC2Cluster()
     >>> cluster.scale(5)
 
-=======
-
-        By default the ``daskdev/dask:latest`` image will be used.
-    instance_type: string (optional)
-        A valid EC2 instance type. This will determine the resources available to your workers.
-
-        See https://aws.amazon.com/ec2/instance-types/.
-
-        By default will use ``t2.micro``.
-    vpc: string (optional)
-        The VPC ID in which to launch the instances.
-
-        Will detect and use the default VPC if not specified.
-    subnet_id: string (optional)
-        The Subnet ID in which to launch the instances.
-
-        Will use all subnets for the VPC if not specified.
-    security_groups: List(string) (optional)
-        The security group ID that will be attached to the workers.
-
-        Must allow all traffic between instances in the security group and ports 8786 and 8787 between
-        the scheduler instance and wherever you are calling ``EC2Cluster`` from.
-
-        By default a Dask security group will be created with ports 8786 and 8787 exposed to the internet.
-    filesystem_size: int (optional)
-        The instance filesystem size in GB.
-
-        Defaults to ``40``.
-    **kwargs: dict
-        Additional keyword arguments to pass to ``VMCluster``.
-
-    Examples
-    --------
-
-    Regular cluster.
-    >>> cluster = EC2Cluster()
-    >>> cluster.scale(5)
-
->>>>>>> 0e2fbca1
     RAPIDS Cluster.
     >>> cluster = EC2Cluster(ami="ami-0c7c7d78f752f8f17",  # Example Deep Learning AMI (Ubuntu 18.04)
                              docker_image="rapidsai/rapidsai:cuda10.1-runtime-ubuntu18.04",
@@ -373,29 +325,6 @@
         self.options = {
             "cluster": self,
             "config": self.config,
-<<<<<<< HEAD
-            "region": region if region is not None else self.config.get("region"),
-            "bootstrap": bootstrap
-            if bootstrap is not None
-            else self.config.get("bootstrap"),
-            "ami": ami if ami is not None else self.config.get("ami"),
-            "docker_image": docker_image
-            if docker_image is not None
-            else self.config.get("docker_image"),
-            "instance_type": instance_type
-            if instance_type is not None
-            else self.config.get("instance_type"),
-            "vpc": vpc if vpc is not None else self.config.get("vpc"),
-            "subnet_id": subnet_id
-            if subnet_id is None
-            else self.config.get("subnet_id"),
-            "security_groups": security_groups
-            if security_groups is not None
-            else self.config.get("security_groups"),
-            "filesystem_size": filesystem_size
-            if filesystem_size is not None
-            else self.config.get("filesystem_size"),
-=======
             "region": self.region,
             "bootstrap": self.bootstrap,
             "ami": self.ami,
@@ -406,7 +335,6 @@
             "subnet_id": self.subnet_id,
             "security_groups": self.security_groups,
             "filesystem_size": self.filesystem_size,
->>>>>>> 0e2fbca1
         }
         self.scheduler_options = {**self.options}
         self.worker_options = {
