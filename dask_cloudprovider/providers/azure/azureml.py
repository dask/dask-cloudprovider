from azureml.core import Experiment
from azureml.train.estimator import Estimator
from azureml.core.runconfig import MpiConfiguration
import time, os, socket, subprocess

from distributed.deploy.cluster import Cluster
from distributed.core import rpc

import dask
import pathlib

from distributed.utils import (
    LoopRunner,
    PeriodicCallback,
    log_errors,
    ignoring,
    format_bytes
)


class AzureMLCluster(Cluster):
    """ Deploy a Dask cluster using Azure ML

    This creates a dask scheduler and workers on an Azure ML Compute Target.

    Parameters
    ----------
    workspace: azureml.core.Workspace (required)
        Azure ML Workspace - see https://aka.ms/azureml/workspace

    compute_target: azureml.core.ComputeTarget (required)
        Azure ML Compute Target - see https://aka.ms/azureml/computetarget

    environment_definition: azureml.core.Environment (required)
        Azure ML Environment - see https://aka.ms/azureml/environments

    experiment_name: str (optional)
        The name of the Azure ML Experiment used to control the cluster.

        Defaults to ``dask-cloudprovider``.

    initial_node_count: int (optional)
        The initial number of nodes for the Dask Cluster.

        Defaults to ``1``.

    use_gpu: bool (optional)
        Flag indicating whether to setup cluster for using GPUs.

        Defaults to ``False``.

    n_gpus_per_node: int (optional)
        Number of GPUs per node in the Azure ML Compute Target.

        Defaults to ``0``.

    jupyter: bool (optional)
        Flag to start JupyterLab session on the headnode of the cluster.

        Defaults to ``False``.

    jupyter_port: int (optional)
        Port on headnode to use for hosting JupyterLab session.

        Defaults to ``9000``.

    dashboard_port: int (optional)
        Port on headnode to use for hosting Dask dashboard.

        Defaults to ``9001``.

    scheduler_port: int (optional)
        Port to map the scheduler port to via SSH-tunnel if machine not on the same VNET.

        Defaults to ``9002``.

    admin_username: str (optional)
        Username of the admin account for the AzureML Compute.
        Required for runs that are not on the same VNET. Defaults to empty string.
        Throws Exception if machine not on the same VNET.

        Defaults to ``""``.

    admin_ssh_key: str (optional)
        Location of the SSH secret key used when creating the AzureML Compute.
        The key should be passordless if run from a Jupyter notebook.
        The ``id_rsa`` file needs to have 0700 permissions set.
        Required for runs that are not on the same VNET. Defaults to empty string.
        Throws Exception if machine not on the same VNET.

        Defaults to ``""``.

    datastores: List[str] (optional)
        List of Azure ML Datastores to be mounted on the headnode -
        see https://aka.ms/azureml/data and https://aka.ms/azureml/datastores.

        Defaults to ``[]``. To mount all datastores in the workspace,
        set to ``list(workspace.datastores)``.

    asynchronous: bool (optional)
        Flag to run jobs asynchronously.

    **kwargs: dict
        Additional keyword arguments.

    Example | ``AzureMLCluster`` for Dask Client.
    See https://aka.ms/azureml/dask.
    ----------
    ```
    from azureml.core import Workspace
    from dask.distributed import Client
    from dask_cloudprovider import AzureMLCluster

    ws = Workspace.from_config()

    cluster = AzureMLCluster(ws,
                             ws.compute_targets['dask-ct'],
                             ws.environments['dask-env'])

    client = Client(cluster)
    ```

    Example | ``AzureMLCluster`` for interactive JupyterLab session.
    See https://aka.ms/azureml/dask.
    ----------
    ```
    from azureml.core import Workspace
    from dask_cloudprovider import AzureMLCluster

    ws = Workspace.from_config()

    cluster = AzureMLCluster(ws,
                             ws.compute_targets['dask-ct'],
                             ws.environments['dask-env'],
                             datastores=list(ws.datastores),
                             jupyter=True)

    print(cluster.jupyter_link)
    print(cluster.dashboard_link)
    ```
    """

    def __init__(
        self
        , workspace                     # AzureML workspace object
        , compute_target                # AzureML compute object
        , environment_definition        # AzureML Environment object
        , experiment_name=None          # name of the experiment to start
        , initial_node_count=None       # initial node count, must be less than
                                        # or equal to AzureML compute object max nodes
                                        # will default to max nodes if more than
        , use_gpu=None                  # flag to indicate GPU vs CPU cluster
        , n_gpus_per_node=None          # number of GPUs per node if use_GPU flag set
        , jupyter=None                  # start Jupyter lab process on headnode
        , jupyter_port=None             # port to forward the Jupyter process to
        , dashboard_port=None           # port to forward Dask dashboard to
        , scheduler_port=None           # port to map the scheduler port to for 'local' runs
        , admin_username=None           # username to log in to the AzureML Training Cluster for 'local' runs
        , admin_ssh_key=None            # path to private SSH key used to log in to the
                                        # AzureML Training Cluster for 'local' runs
        , datastores=None               # datastores specs
        , code_store=None               # name of the code store if specified
        , asynchronous=True             # flag to run jobs in an asynchronous way
        , **kwargs
    ):
        ### REQUIRED PARAMETERS
        self.workspace = workspace
        self.compute_target = compute_target
        self.environment_definition = environment_definition

        ### EXPERIMENT DEFINITION
        self.experiment_name = experiment_name

        ### ENVIRONMENT AND VARIABLES
        self.initial_node_count = initial_node_count

        ### GPU RUN INFO
        self.use_gpu = use_gpu
        self.n_gpus_per_node = n_gpus_per_node

        ### JUPYTER AND PORT FORWARDING
        self.jupyter = jupyter
        self.jupyter_port = jupyter_port
        self.dashboard_port = dashboard_port
        self.scheduler_port = scheduler_port
        self.admin_username = admin_username
        self.admin_ssh_key = admin_ssh_key
        self.scheduler_ip_port = None   ### INIT FOR HOLDING THE ADDRESS FOR THE SCHEDULER

        ### DATASTORES
        self.datastores = datastores
        self.code_store = code_store

        ### FUTURE EXTENSIONS
        self.kwargs = kwargs

        ### RUNNING IN MATRIX OR LOCAL
        self.same_vnet = None

        ### GET RUNNING LOOP
        self._loop_runner = LoopRunner(loop=None, asynchronous=asynchronous)
        self.loop = self._loop_runner.loop

        self.abs_path = pathlib.Path(__file__).parent.absolute()

        ### INITIALIZE CLUSTER
        super().__init__(asynchronous=asynchronous)

        if not self.asynchronous:
            self._loop_runner.start()
            self.sync(self.get_defaults)
            self.sync(self.create_cluster)

    async def get_defaults(self):
        self.config = dask.config.get("cloudprovider.azure", {})

        if self.experiment_name is None:
            self.experiment_name = self.config.get("experiment_name")

        if self.initial_node_count is None:
            self.initial_node_count = self.config.get("initial_node_count")

        if self.use_gpu is None:
            self.use_gpu = self.config.get("use_gpu")

        if self.n_gpus_per_node is None:
            self.n_gpus_per_node = self.config.get("n_gpus_per_node")

        if self.jupyter is None:
            self.jupyter = self.config.get("jupyter")

        if self.jupyter_port is None:
            self.jupyter_port = self.config.get("jupyter_port")

        if self.dashboard_port is None:
            self.dashboard_port = self.config.get("dashboard_port")

        if self.scheduler_port is None:
            self.scheduler_port = self.config.get("scheduler_port")

        if self.admin_username is None:
            self.admin_username = self.config.get("admin_username")

        if self.admin_ssh_key is None:
            self.admin_ssh_key = self.config.get("admin_ssh_key")

        if self.datastores is None:
            self.datastores = self.config.get("datastores")

        if self.code_store is None:
            self.code_store = self.config.get("code_store")

        ### PARAMETERS TO START THE CLUSTER
        self.scheduler_params = {}
        self.worker_params = {}

        ### scheduler and worker parameters
        self.scheduler_params['--jupyter'] = True
        if self.code_store is not None:
            self.scheduler_params['--code_store'] = self.code_store

        if self.use_gpu:
            self.scheduler_params['--use_gpu'] = True
            self.scheduler_params['--n_gpus_per_node'] = self.n_gpus_per_node
            self.worker_params['--use_gpu'] = True
            self.worker_params['--n_gpus_per_node'] = self.n_gpus_per_node

        ### CLUSTER PARAMS
        self.max_nodes = (
            self
            .compute_target
            .serialize()
            ['properties']
            ['properties']
            ['scaleSettings']
            ['maxNodeCount']
        )
        self.scheduler_ip_port = None
        self.workers_list = []
        self.URLs = {}

        ### SANITY CHECKS
        ###-----> initial node count
        if self.initial_node_count > self.max_nodes:
            self.initial_node_count = self.max_nodes

    def __print_message(self, msg, length=80, filler='#', pre_post=''):
        print(f'{pre_post} {msg} {pre_post}'.center(length, filler))

    def __get_estimator(self):
        raise NotImplementedError('This method has not been implemented yet.')

    async def __check_if_scheduler_ip_reachable(self):
        """
        Private method to determine if running in the cloud within the same VNET
        and the scheduler node is reachable
        """
        try:
            ip, port = self.scheduler_ip_port.split(':')
            socket.create_connection((ip, port), 5)
            self.same_vnet = True
            self.__print_message('On the same VNET')
        except socket.timeout:
            self.__print_message('Not on the same VNET')
            self.same_vnet = False

    def __prepare_rpc_connection_to_headnode(self):
        if not self.same_vnet:
            if (self.admin_username == "" or self.admin_ssh_key == ""):
                message = "Your machine is not at the same VNET as the cluster. "
                message += "You need to set admin_username and admin_ssh_key. Check documentation."
                raise Exception(message)
            else:
                return f"{socket.gethostname()}:{self.scheduler_port}"
        else:
            return self.run.get_metrics()["scheduler"]

    async def create_cluster(self):
        # set up environment
        self.__print_message('Setting up cluster')

        # submit run
        self.__print_message('Submitting the experiment')
        exp = Experiment(self.workspace, self.experiment_name)
        estimator = Estimator(
<<<<<<< HEAD
            os.path.join(os.path.dirname(__file__), 'setup')
=======
            os.path.join(self.abs_path, 'setup')
>>>>>>> 21eb5b86
            , compute_target=self.compute_target
            , entry_script='start_scheduler.py'
            , environment_definition=self.environment_definition
            , script_params=self.scheduler_params
            , node_count=1 ### start only scheduler
            , distributed_training=MpiConfiguration()
            , use_docker=True
            , inputs=self.datastores
        )

        run = exp.submit(estimator)

        self.__print_message("Waiting for scheduler node's IP")
        while (
            run.get_status() != 'Canceled'
            and run.get_status() != 'Failed'
            and 'scheduler' not in run.get_metrics()
        ):
            print('.', end="")
            time.sleep(5)

        if run.get_status() == 'Canceled' or run.get_status() == 'Failed':
            raise Exception('Failed to start the AzureML cluster.')

        print('\n\n')

        ### SET FLAGS
        self.scheduler_ip_port = run.get_metrics()["scheduler"]
        self.worker_params['--scheduler_ip_port'] = self.scheduler_ip_port
        self.__print_message(f'Scheduler: {run.get_metrics()["scheduler"]}')
        self.run = run

        ### CHECK IF ON THE SAME VNET
        while(self.same_vnet is None):
            try:
                await self.sync(self.__check_if_scheduler_ip_reachable)
            except socket.timeout:
                time.sleep(1)

        ### REQUIRED BY dask.distributed.deploy.cluster.Cluster
        _scheduler = self.__prepare_rpc_connection_to_headnode()
        self.scheduler_comm = rpc(_scheduler)
        await self.sync(self.__setup_port_forwarding)
        await self.sync(super()._start)
        await self.sync(self.__update_links)

        self.__print_message('Connections established')

        self.__print_message(f'Scaling to {self.initial_node_count} workers')
        if self.initial_node_count > 1:
            self.scale(self.initial_node_count)   # LOGIC TO KEEP PROPER TRACK OF WORKERS IN `scale`
        self.__print_message(f'Scaling is done')

    async def __update_links(self):
        hostname = socket.gethostname()
        location = self.workspace.get_details()["location"]
        token = self.run.get_metrics()["token"]

        if self.same_vnet:
            self.scheduler_info['dashboard_url'] = (
                f'https://{hostname}-{self.dashboard_port}.{location}.instances.azureml.net/status'
            )

            self.scheduler_info['jupyter_url'] = (
                f'https://{hostname}-{self.jupyter_port}.{location}.instances.azureml.net/lab?token={token}'
            )
        else:
            self.scheduler_info['dashboard_url'] = f'http://{hostname}:{self.dashboard_port}'
            self.scheduler_info['jupyter_url'] = f'http://{hostname}:{self.jupyter_port}/?token={token}'

    async def __setup_port_forwarding(self):
        dashboard_address = self.run.get_metrics()["dashboard"]
        jupyter_address = self.run.get_metrics()["jupyter"]

        if self.same_vnet:
            os.system(f'killall socat') # kill all socat processes - cleans up previous port forward setups
            os.system(f'setsid socat tcp-listen:{self.dashboard_port},reuseaddr,fork tcp:{dashboard_address} &')
            os.system(f'setsid socat tcp-listen:{self.jupyter_port},reuseaddr,fork tcp:{jupyter_address} &')
        else:
            scheduler_ip = self.run.get_metrics()["scheduler"].split(':')[0]
            scheduler_public_ip = self.compute_target.list_nodes()[0]['publicIpAddress']
            scheduler_public_port = self.compute_target.list_nodes()[0]['port']

            cmd = (
                "ssh -vvv -o StrictHostKeyChecking=no -N"
                f" -i {self.admin_ssh_key}"
                f" -L 0.0.0.0:{self.jupyter_port}:{scheduler_ip}:8888"
                f" -L 0.0.0.0:{self.dashboard_port}:{scheduler_ip}:8787"
                f" -L 0.0.0.0:{self.scheduler_port}:{scheduler_ip}:8786"
                f" {self.admin_username}@{scheduler_public_ip} -p {scheduler_public_port}"
            )


            portforward_log = open("portforward_out_log.txt", 'w')
            portforward_proc = (
                subprocess
                .Popen(
                    cmd.split()
                    , universal_newlines=True
                    , stdout=subprocess.PIPE
                    , stderr=subprocess.STDOUT
                )
            )

    @property
    def dashboard_link(self):
        """ Link to Dask dashboard.

        Example
        ----------
        print(cluster.dashboard_link)
        """
        try:
            link = self.scheduler_info['dashboard_url']
        except KeyError:
            return ""
        else:
            return link

    @property
    def jupyter_link(self):
        """ Link to JupyterLab on running on the headnode of the cluster.
        Set ``jupyter=True`` when creating the ``AzureMLCluster``.

        Example
        ----------
        print(cluster.jupyter_link)
        """
        try:
            link = self.scheduler_info['jupyter_url']
        except KeyError:
            return ""
        else:
            return link

    def _format_nodes(self, nodes, requested, use_gpu, n_gpus_per_node=None):

        if use_gpu:
            if nodes == requested:
                return f'{nodes}'
            else:
                return f'{nodes} / {requested}'

        else:
            if nodes == requested:
                return f'{nodes}'
            else:
                return f'{nodes} / {requested}'

    def _widget_status(self):
        ### reporting proper number of nodes vs workers in a multi-GPU worker scenario
        nodes = len(self.scheduler_info["workers"])

        if self.use_gpu:
            nodes = int(nodes / self.n_gpus_per_node)
        if hasattr(self, "worker_spec"):
            requested = sum(
                1 if "group" not in each else len(each["group"])
                for each in self.worker_spec.values()
            )

        elif hasattr(self, "nodes"):
            requested = len(self.nodes)
        else:
            requested = nodes

        nodes = self._format_nodes(nodes, requested, self.use_gpu, self.n_gpus_per_node)

        cores = sum(v["nthreads"] for v in self.scheduler_info["workers"].values())
        cores_or_gpus = 'Workers/GPUs' if self.use_gpu else 'Workers/vCPUs'

        memory = (
            sum(v['gpu']["memory-total"][0] for v in self.scheduler_info["workers"].values()) if self.use_gpu
            else sum(v["memory_limit"] for v in self.scheduler_info["workers"].values())
        )
        memory = format_bytes(memory)

        text = """
<div>
  <style scoped>
    .dataframe tbody tr th:only-of-type {
        vertical-align: middle;
    }
    .dataframe tbody tr th {
        vertical-align: top;
    }
    .dataframe thead th {
        text-align: right;
    }
  </style>
  <table style="text-align: right;">
    <tr> <th>Nodes</th> <td>%s</td></tr>
    <tr> <th>%s</th> <td>%s</td></tr>
    <tr> <th>Memory</th> <td>%s</td></tr>
  </table>
</div>
""" % (
            nodes,
            cores_or_gpus,
            cores,
            memory,
        )
        return text

    def _widget(self):
        """ Create IPython widget for display within a notebook """
        try:
            return self._cached_widget
        except AttributeError:
            pass

        try:
            from ipywidgets import Layout, VBox, HBox, IntText, Button, HTML, Accordion
        except ImportError:
            self._cached_widget = None
            return None

        layout = Layout(width="150px")

        if self.dashboard_link:
            dashboard_link = '<p><b>Dashboard: </b><a href="%s" target="_blank">%s</a></p>\n' % (
                self.dashboard_link,
                self.dashboard_link,
            )
        else:
            dashboard_link = ""

        if self.jupyter_link:
            jupyter_link = '<p><b>Jupyter: </b><a href="%s" target="_blank">%s</a></p>\n' % (
                self.jupyter_link,
                self.jupyter_link,
            )
        else:
            jupyter_link = ""

        title = "<h2>%s</h2>" % self._cluster_class_name
        title = HTML(title)
        dashboard = HTML(dashboard_link)
        jupyter = HTML(jupyter_link)

        status = HTML(self._widget_status(), layout=Layout(min_width="150px"))

        if self._supports_scaling:
            request = IntText(self.initial_node_count, description="Nodes", layout=layout)
            scale = Button(description="Scale", layout=layout)

            minimum = IntText(0, description="Minimum", layout=layout)
            maximum = IntText(0, description="Maximum", layout=layout)
            adapt = Button(description="Adapt", layout=layout)

            accordion = Accordion(
                [HBox([request, scale]), HBox([minimum, maximum, adapt])],
                layout=Layout(min_width="500px"),
            )
            accordion.selected_index = None
            accordion.set_title(0, "Manual Scaling")
            accordion.set_title(1, "Adaptive Scaling")

            def adapt_cb(b):
                self.adapt(minimum=minimum.value, maximum=maximum.value)
                update()

            adapt.on_click(adapt_cb)

            def scale_cb(b):
                with log_errors():
                    n = request.value
                    with ignoring(AttributeError):
                        self._adaptive.stop()
                    self.scale(n)
                    update()

            scale.on_click(scale_cb)
        else:
            accordion = HTML("")

        box = VBox([title, HBox([status, accordion]), jupyter, dashboard])

        self._cached_widget = box

        def update():
            status.value = self._widget_status()

        pc = PeriodicCallback(update, 500, io_loop=self.loop)
        self.periodic_callbacks["cluster-repr"] = pc
        pc.start()

        return box

    def print_links_ComputeVM(self):
        self.__print_message(f"DASHBOARD: {self.scheduler_info['dashboard_url']}")

        self.__print_message(f"NOTEBOOK: {self.scheduler_info['jupyter_url']}")

    def scale(self, workers=1):
        """ Scale the cluster. We can add or reduce the number workers
        of a given configuration

        Example
        ----------
        ```python
        cluster.scale(2)
        ```
        """
        if workers <= 0:
            self.close()
            return

        count = len(self.workers_list) + 1 # one more worker in head node

        if count < workers:
            self.scale_up(workers - count)
        elif count > workers:
            self.scale_down(count - workers)
        else:
            print(f'Number of workers: {workers}')

    # scale up
    def scale_up(self, workers=1):
        conda_dependencies = self.environment_definition.python.conda_dependencies
        run_config = RunConfiguration(conda_dependencies=conda_dependencies)
        run_config.target=self.compute_target
        scheduler_ip=self.run.get_metrics()["scheduler"]
        args=[f'scheduler_ip_port={scheduler_ip}', f'use_gpu={self.use_gpu}', f'n_gpus_per_node={self.n_gpus_per_node}']                    

        child_run_config=ScriptRunConfig(
            source_directory=os.path.join(self.abs_path, 'setup'),
            script='start_worker.py',
            arguments=args,
            run_config=run_config)

        for i in range(workers):
            child_run=self.run.submit_child(child_run_config)
            self.workers_list.append(child_run)

    # scale down
    def scale_down(self, workers=1):
        for i in range(workers):
            if self.workers_list:
                child_run = self.workers_list.pop(0) #deactive oldest workers
                child_run.complete() # complete() will mark the run "Complete", but won't kill the process
                child_run.cancel()
            else:
                print("All scaled workers are removed.")

    # close cluster
    async def _close(self):
        if(self.status == "closed"):
            return
        while self.workers_list:
            child_run = self.workers_list.pop()
            child_run.complete()
            child_run.cancel()

        if self.run:
            self.run.complete()
            self.run.cancel()

        await super()._close()
        self.status = "closed"
        self.__print_message("Scheduler and workers are disconnected.")

    def close(self):
        """ Close the cluster. All Azure ML Runs corresponding to the scheduler
        and worker processes will be completed. The Azure ML Compute Target will
        return to its minimum number of nodes after its idle time before scaledown.

        Example
        ----------
        cluster.close()
        """
        self.sync(self._close)<|MERGE_RESOLUTION|>--- conflicted
+++ resolved
@@ -323,11 +323,7 @@
         self.__print_message('Submitting the experiment')
         exp = Experiment(self.workspace, self.experiment_name)
         estimator = Estimator(
-<<<<<<< HEAD
-            os.path.join(os.path.dirname(__file__), 'setup')
-=======
             os.path.join(self.abs_path, 'setup')
->>>>>>> 21eb5b86
             , compute_target=self.compute_target
             , entry_script='start_scheduler.py'
             , environment_definition=self.environment_definition
