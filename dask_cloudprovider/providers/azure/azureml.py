import asyncio
import logging
from azureml.core import Experiment
from azureml.train.estimator import Estimator
from azureml.core.runconfig import MpiConfiguration
# from IPython.core.display import HTML
import time, os, socket, sys

from distributed.deploy.cluster import Cluster
from distributed.core import rpc

from distributed.utils import (
    PeriodicCallback,
    log_errors,
    ignoring,
    sync,
    Log,
    Logs,
    thread_state,
    format_dashboard_link,
    format_bytes
)

class AzureMLCluster(Cluster):
    def __init__(self
        , workspace                     # AML workspace object
        , compute_target                # AML compute object
        , environment_definition        # AML Environment object
        , initial_node_count = 1        # initial node count, must be less than
                                        # or equal to AML compute object max nodes
                                        # will default to max nodes if more than
        , experiment_name='DaskAML'     # name of the experiment to start
        , use_gpu=False                 # flag to indicate GPU vs CPU cluster
        , n_gpus_per_node=None          # number of GPUs per node if use_GPU flag set
        , docker_image=None             # optional -- docker image
        , jupyter=True                  # start Jupyter lab process on headnode
        , jupyter_port=9000             # port to forward the Jupyter process to
        , dashboard_port=9001           # port to forward Dask dashboard to
        , datastores=[]                 # datastores specs
        , code_store=None               # name of the code store if specified
        , asynchronous=False            # flag to run jobs in an asynchronous way
        , **kwargs
    ):
        ### GENERAL FLAGS
        self.workspace = workspace
        self.compute_target = compute_target
        self.initial_node_count = initial_node_count

        ### EXPERIMENT DEFINITION
        self.experiment_name = experiment_name

        ### ENVIRONMENT AND VARIABLES
        self.environment_definition = environment_definition
        
        ### GPU RUN INFO
        self.use_gpu = use_gpu
        self.n_gpus_per_node = n_gpus_per_node

        ### JUPYTER AND PORT FORWARDING
        self.jupyter = jupyter
        self.jupyter_port = jupyter_port
        self.dashboard_port = dashboard_port

        ### FUTURE EXTENSIONS
        self.kwargs = kwargs

        ### PARAMETERS TO START THE CLUSTER
        self.scheduler_params = {}
        self.worker_params = {}
 
        ### DATASTORES
        self.datastores = datastores
<<<<<<< HEAD
        self.code_store = code_store
=======
        self.scheduler_params['--datastores'] = self.datastores
#         print(self.datastores)
#         print(self.workspace.datastores[self.datastores[0]])
>>>>>>> 02976395
        
        ### scheduler and worker parameters
        self.scheduler_params['--jupyter'] = True
        if self.code_store is not None:
            self.scheduler_params['--code_store'] = self.code_store
        
        if self.use_gpu:
            self.scheduler_params['--use_gpu'] = True
            self.scheduler_params['--n_gpus_per_node'] = self.n_gpus_per_node
            self.worker_params['--use_gpu'] = True
            self.worker_params['--n_gpus_per_node'] = self.n_gpus_per_node

        ### CLUSTER PARAMS
        self.max_nodes = (
            self
            .compute_target
            .serialize()
            ['properties']
            ['properties']
            ['scaleSettings']
            ['maxNodeCount']
        )
        self.scheduler_ip_port = None
        self.workers_list = []
        self.URLs = {}

        ### SANITY CHECKS
        ###-----> initial node count
        if self.initial_node_count > self.max_nodes:
            self.initial_node_count = self.max_nodes

        ### INITIALIZE CLUSTER
        super().__init__(asynchronous=asynchronous)

        ### BREAKING CHANGE IN ASYNCIO API
        version_info = sys.version_info
        self.loop = asyncio.get_event_loop()
    
        if not self.loop.is_running():
            if version_info.major == 3:
                if version_info.minor < 7:
                    self.loop.run_until_complete(self.create_cluster())
                else:
                    asyncio.run(self.create_cluster())
            else:
                raise Exception('Python 3 required.')
        else:
            print('Attaching to existing loop...')
            asyncio.ensure_future(self.create_cluster())

    def __print_message(self, msg, length=80, filler='#', pre_post=''):
        print(f'{pre_post} {msg} {pre_post}'.center(length, filler))

    def __get_estimator(self):
        return None

    async def create_cluster(self):
        # set up environment
        self.__print_message('Setting up cluster')

        # submit run
        self.__print_message('Submitting the experiment')
        exp = Experiment(self.workspace, self.experiment_name)
        estimator = Estimator(
            'dask_cloudprovider/providers/azure/setup'
            , compute_target=self.compute_target
            , entry_script='start_scheduler.py'
            , environment_definition=self.environment_definition
            , script_params=self.scheduler_params
            , node_count=1 ### start only scheduler
            , distributed_training=MpiConfiguration()
            , use_docker=True
            , inputs=self.datastores
        )

        run = exp.submit(estimator)

        self.__print_message("Waiting for scheduler node's IP")
        while (
             run.get_status() != 'Canceled'
             and run.get_status() != 'Failed'
             and 'scheduler' not in run.get_metrics()):
             print('.', end="")
             time.sleep(5)
            
        if run.get_status() == 'Canceled' or run.get_status() == 'Failed':
            raise Exception('Failed to start the AzureML cluster.')

        print('\n\n')
            
        self.scheduler_ip_port = run.get_metrics()["scheduler"]
        self.worker_params['--scheduler_ip_port'] = self.scheduler_ip_port
        self.__print_message(f'Scheduler: {run.get_metrics()["scheduler"]}')
        self.run = run
        
        ### REQUIRED BY dask.distributed.deploy.cluster.Cluster
        self.scheduler_comm = rpc(run.get_metrics()["scheduler"])
        asyncio.ensure_future(super()._start())
        
        self.__print_message(f'Scaling to {self.initial_node_count} workers')
        if self.initial_node_count > 1:
            self.scale(self.initial_node_count)   # LOGIC TO KEEP PROPER TRACK OF WORKERS IN `scale`
        self.__print_message(f'Scaling is done')

    def connect_cluster(self):
        if not self.run:
            sys.exit("Run doesn't exist!")
        if self.run.get_status() == 'Canceled':
            print('\nRun was canceled')
        else:
            print(f'\nSetting up port forwarding...')
            self.port_forwarding_ComputeVM()
            print(f'Cluster is ready to use.')

    def port_forwarding_ComputeVM(self):
        os.system(f'killall socat') # kill all socat processes - cleans up previous port forward setups
        os.system(f'setsid socat tcp-listen:{self.dashboard_port},reuseaddr,fork tcp:{self.run.get_metrics()["dashboard"]} &')
        os.system(f'setsid socat tcp-listen:{self.jupyter_port},reuseaddr,fork tcp:{self.run.get_metrics()["jupyter"]} &')
        
        self.scheduler_info['dashboard_url'] = f'https://{socket.gethostname()}-{self.dashboard_port}.{self.workspace.get_details()["location"]}.instances.azureml.net/status'
        self.scheduler_info['jupyter_url'] = (
            f'https://{socket.gethostname()}-{self.jupyter_port}.{self.workspace.get_details()["location"]}.instances.azureml.net/lab?token={self.run.get_metrics()["token"]}'
        )
        
    @property
    def dashboard_link(self):
        try:
            link = self.scheduler_info['dashboard_url']
        except KeyError:
            return ""
        else:
            return link

    @property
    def jupyter_link(self):
        try:
            link = self.scheduler_info['jupyter_url']
        except KeyError:
            return ""
        else:
            return link
        
    def _format_workers(self, workers, requested, use_gpu, n_gpus_per_node=None):
        if use_gpu:
            if workers == requested:
                return f'{workers}'
            else:
                return f'{workers} / {requested}'

        else:
            if workers == requested:
                return f'{workers}'
            else:
                return f'{workers} / {requested}'
        
    def _widget_status(self):
        ### reporting proper number of nodes vs workers in a multi-GPU worker scenario
        workers = len(self.scheduler_info["workers"])
        
        if self.use_gpu:
            workers = int(workers / self.n_gpus_per_node)
            
        if hasattr(self, "worker_spec"):
            requested = sum(
                1 if "group" not in each else len(each["group"])
                for each in self.worker_spec.values()
            )
            
        elif hasattr(self, "workers"):
            requested = len(self.workers)
        else:
            requested = workers
            
        workers = self._format_workers(workers, requested, self.use_gpu, self.n_gpus_per_node)
            
        cores = sum(v["nthreads"] for v in self.scheduler_info["workers"].values())        
        cores_or_gpus = 'GPUs' if self.use_gpu else 'Cores'
        
        memory = sum(v["memory_limit"] for v in self.scheduler_info["workers"].values())
        memory = format_bytes(memory)
        
        
        text = """
<div>
  <style scoped>
    .dataframe tbody tr th:only-of-type {
        vertical-align: middle;
    }
    .dataframe tbody tr th {
        vertical-align: top;
    }
    .dataframe thead th {
        text-align: right;
    }
  </style>
  <table style="text-align: right;">
    <tr> <th>Workers</th> <td>%s</td></tr>
    <tr> <th>%s</th> <td>%s</td></tr>
    <tr> <th>Memory</th> <td>%s</td></tr>
  </table>
</div>
""" % (
            self._format_workers(workers, requested, self.use_gpu, self.n_gpus_per_node),
            cores_or_gpus,
            cores,
            memory,
        )
        return text
        
    def _widget(self):
        """ Create IPython widget for display within a notebook """
        try:
            return self._cached_widget
        except AttributeError:
            pass

        try:
            from ipywidgets import Layout, VBox, HBox, IntText, Button, HTML, Accordion
        except ImportError:
            self._cached_widget = None
            return None

        layout = Layout(width="150px")

        if self.dashboard_link:
            dashboard_link = '<p><b>Dashboard: </b><a href="%s" target="_blank">%s</a></p>\n' % (
                self.dashboard_link,
                self.dashboard_link,
            )
        else:
            dashboard_link = ""
            
        if self.jupyter_link:
            jupyter_link = '<p><b>Jupyter: </b><a href="%s" target="_blank">%s</a></p>\n' % (
                self.jupyter_link,
                self.jupyter_link,
            )
        else:
            jupyter_link = ""

        title = "<h2>%s</h2>" % self._cluster_class_name
        title = HTML(title)
        dashboard = HTML(dashboard_link)
        jupyter   = HTML(jupyter_link)

        status = HTML(self._widget_status(), layout=Layout(min_width="150px"))

        if self._supports_scaling:
            request = IntText(self.initial_node_count, description="Workers", layout=layout)
            scale = Button(description="Scale", layout=layout)

            minimum = IntText(1, description="Minimum", layout=layout)
            maximum = IntText(0, description="Maximum", layout=layout)
            adapt = Button(description="Adapt", layout=layout)

            accordion = Accordion(
                [HBox([request, scale]), HBox([minimum, maximum, adapt])],
                layout=Layout(min_width="500px"),
            )
            accordion.selected_index = None
            accordion.set_title(0, "Manual Scaling")
            accordion.set_title(1, "Adaptive Scaling")

            def adapt_cb(b):
                self.adapt(minimum=minimum.value, maximum=maximum.value)
                update()

            adapt.on_click(adapt_cb)

            def scale_cb(b):
                with log_errors():
                    n = request.value
                    with ignoring(AttributeError):
                        self._adaptive.stop()
                    self.scale(n)
                    update()

            scale.on_click(scale_cb)
        else:
            accordion = HTML("")

        box = VBox([title, HBox([status, accordion]), jupyter, dashboard])

        self._cached_widget = box

        def update():
            status.value = self._widget_status()

        pc = PeriodicCallback(update, 500, io_loop=self.loop)
        self.periodic_callbacks["cluster-repr"] = pc
        pc.start()

        return box
        
    def print_links_ComputeVM(self):
        self.__print_message(f"DASHBOARD: {self.scheduler_info['dashboard_url']}")

        self.__print_message(f"NOTEBOOK: {self.scheduler_info['jupyter_url']}")

    def scale(self, workers=1):
        if workers <= 0:
            self.close()
            return
        
        count=len(self.workers_list)+1 # one more worker in head node
        
        if count < workers:
            self.scale_up(workers-count)
        elif count > workers:
            self.scale_down(count-workers)
        else:
            print(f'Number of workers: {workers}')

    # scale up
    def scale_up(self, workers=1):
        for i in range(workers):
            estimator = Estimator(
                 'dask_cloudprovider/providers/azure/setup'
                , compute_target=self.compute_target
                , entry_script='start_worker.py' # pass scheduler ip from parent run
                , environment_definition=self.environment_definition
                , script_params=self.worker_params
                , node_count=1
                , distributed_training=MpiConfiguration()
            )

            child_run = Experiment(self.workspace, self.experiment_name).submit(estimator)
            self.workers_list.append(child_run)

    # scale down
    def scale_down(self, workers=1):
         for i in range(workers):
                if self.workers_list:
                    child_run=self.workers_list.pop(0) #deactive oldest workers
                    child_run.complete() # complete() will mark the run "Complete", but won't kill the process
                    child_run.cancel()
                else:
                    print("All scaled workers are removed.")
                    
    # close cluster
    async def _close(self):
        if(self.status=="closed"):
            return
        while self.workers_list:
            child_run=self.workers_list.pop()
            child_run.cancel()
            child_run.complete()
        if self.run:
            self.run.cancel()
            self.run.complete()
        await super()._close()
        self.status="closed"
        self.__print_message("Scheduler and workers are disconnected.")

    def close(self):
        asyncio.ensure_future(self._close())
<|MERGE_RESOLUTION|>--- conflicted
+++ resolved
@@ -70,13 +70,7 @@
  
         ### DATASTORES
         self.datastores = datastores
-<<<<<<< HEAD
         self.code_store = code_store
-=======
-        self.scheduler_params['--datastores'] = self.datastores
-#         print(self.datastores)
-#         print(self.workspace.datastores[self.datastores[0]])
->>>>>>> 02976395
         
         ### scheduler and worker parameters
         self.scheduler_params['--jupyter'] = True
@@ -432,4 +426,4 @@
         self.__print_message("Scheduler and workers are disconnected.")
 
     def close(self):
-        asyncio.ensure_future(self._close())
+        asyncio.ensure_future(self._close())