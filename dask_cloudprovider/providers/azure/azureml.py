<<<<<<< HEAD
import time, os, socket, subprocess, logging
import pathlib
import threading

from contextlib import suppress

import dask
from contextlib import suppress
from distributed.deploy.cluster import Cluster
from distributed.core import rpc
from distributed.utils import LoopRunner, log_errors, format_bytes
from tornado.ioloop import PeriodicCallback
=======
try:
    from azureml.core import Experiment, RunConfiguration, ScriptRunConfig
    from azureml.core.compute import AmlCompute, ComputeTarget
    from azureml.core.compute_target import ComputeTargetException
    from azureml.train.estimator import Estimator
    from azureml.core.runconfig import MpiConfiguration

    import time, os, socket, subprocess, logging
    import pathlib
    import threading

    from contextlib import suppress

    import dask
    from contextlib import suppress
    from distributed.deploy.cluster import Cluster
    from distributed.core import rpc
    from distributed.utils import LoopRunner, log_errors, format_bytes
    from tornado.ioloop import PeriodicCallback
except ImportError as e:
    msg = (
        "Dask Cloud Provider Azure requirements are not installed.\n\n"
        "Please either conda or pip install as follows:\n\n"
        "  conda install dask-cloudprovider                             # either conda install\n"
        '  python -m pip install "dask-cloudprovider[azure]" --upgrade  # or python -m pip install'
    )
    raise ImportError(msg) from e
>>>>>>> 64aad0b7

try:
    from azureml.core import Experiment, RunConfiguration, ScriptRunConfig
    from azureml.core.compute import AmlCompute, ComputeTarget
    from azureml.core.compute_target import ComputeTargetException
    from azureml.train.estimator import Estimator
    from azureml.core.runconfig import MpiConfiguration
except:
    raise RuntimeError(
        "Missing Azure dependencies. "
        "You can install with `pip install dask-cloudprovider[azure]."
    )


logger = logging.getLogger(__name__)


class AzureMLCluster(Cluster):
    """ Deploy a Dask cluster using Azure ML

    This creates a dask scheduler and workers on an Azure ML Compute Target.

    Parameters
    ----------
    workspace: azureml.core.Workspace (required)
        Azure ML Workspace - see https://aka.ms/azureml/workspace.

    vm_size: str (optional)
        Azure VM size to be used in the Compute Target - see https://aka.ms/azureml/vmsizes.

    datastores: List[str] (optional)
        List of Azure ML Datastores to be mounted on the headnode -
        see https://aka.ms/azureml/data and https://aka.ms/azureml/datastores.

        Defaults to ``[]``. To mount all datastores in the workspace,
        set to ``ws.datastores.values()``.

    environment_definition: azureml.core.Environment (optional)
        Azure ML Environment - see https://aka.ms/azureml/environments.

        Defaults to the "AzureML-Dask-CPU" or "AzureML-Dask-GPU" curated environment.

    scheduler_idle_timeout: int (optional)
        Number of idle seconds leading to scheduler shut down.

        Defaults to ``1200`` (20 minutes).

    experiment_name: str (optional)
        The name of the Azure ML Experiment used to control the cluster.

        Defaults to ``dask-cloudprovider``.

    initial_node_count: int (optional)
        The initial number of nodes for the Dask Cluster.

        Defaults to ``1``.

    jupyter: bool (optional)
        Flag to start JupyterLab session on the headnode of the cluster.

        Defaults to ``False``.

    jupyter_port: int (optional)
        Port on headnode to use for hosting JupyterLab session.

        Defaults to ``9000``.

    dashboard_port: int (optional)
        Port on headnode to use for hosting Dask dashboard.

        Defaults to ``9001``.

    scheduler_port: int (optional)
        Port to map the scheduler port to via SSH-tunnel if machine not on the same VNET.

        Defaults to ``9002``.

    worker_death_timeout: int (optional)
        Number of seconds to wait for a worker to respond before removing it.

        Defaults to ``30``.

    additional_ports: list[tuple[int, int]] (optional)
        Additional ports to forward. This requires a list of tuples where the first element
        is the port to open on the headnode while the second element is the port to map to
        or forward via the SSH-tunnel.

        Defaults to ``[]``.

    compute_target: azureml.core.ComputeTarget (optional)
        Azure ML Compute Target - see https://aka.ms/azureml/computetarget.

    admin_username: str (optional)
        Username of the admin account for the AzureML Compute.
        Required for runs that are not on the same VNET. Defaults to empty string.
        Throws Exception if machine not on the same VNET.

        Defaults to ``""``.

    admin_ssh_key: str (optional)
        Location of the SSH secret key used when creating the AzureML Compute.
        The key should be passwordless if run from a Jupyter notebook.
        The ``id_rsa`` file needs to have 0700 permissions set.
        Required for runs that are not on the same VNET. Defaults to empty string.
        Throws Exception if machine not on the same VNET.

        Defaults to ``""``.

    vnet: str (optional)
        Name of the virtual network.

    subnet: str (optional)
        Name of the subnet inside the virtual network ``vnet``.

    vnet_resource_group: str (optional)
        Name of the resource group where the virtual network ``vnet``
        is located. If not passed, but names for ``vnet`` and ``subnet`` are
        passed, ``vnet_resource_group`` is assigned with the name of resource
        group associted with ``workspace``

    telemetry_opt_out: bool (optional)
        A boolean parameter. Defaults to logging a version of AzureMLCluster
        with Microsoft. Set this flag to False if you do not want to share this
        information with Microsoft. Microsoft is not tracking anything else you
        do in your Dask cluster nor any other information related to your
        workload.

    asynchronous: bool (optional)
        Flag to run jobs asynchronously.

    **kwargs: dict
        Additional keyword arguments.
    """

    def __init__(
        self,
        workspace,
        compute_target=None,
        environment_definition=None,
        experiment_name=None,
        initial_node_count=None,
        jupyter=None,
        jupyter_port=None,
        dashboard_port=None,
        scheduler_port=None,
        scheduler_idle_timeout=None,
        worker_death_timeout=None,
        additional_ports=None,
        admin_username=None,
        admin_ssh_key=None,
        datastores=None,
        code_store=None,
        vnet_resource_group=None,
        vnet=None,
        subnet=None,
        show_output=False,
        telemetry_opt_out=None,
        asynchronous=False,
        **kwargs,
    ):
        ### REQUIRED PARAMETERS
        self.workspace = workspace
        self.compute_target = compute_target

        ### ENVIRONMENT
        self.environment_definition = environment_definition

        ### EXPERIMENT DEFINITION
        self.experiment_name = experiment_name
        self.tags = {"tag": "azureml-dask"}

        ### ENVIRONMENT AND VARIABLES
        self.initial_node_count = initial_node_count

        ### SEND TELEMETRY
        self.telemetry_opt_out = telemetry_opt_out
        self.telemetry_set = False

        ### FUTURE EXTENSIONS
        self.kwargs = kwargs
        self.show_output = show_output

        ## CREATE COMPUTE TARGET
        self.admin_username = admin_username
        self.admin_ssh_key = admin_ssh_key
        self.vnet_resource_group = vnet_resource_group
        self.vnet = vnet
        self.subnet = subnet
        self.compute_target_set = True
        self.pub_key_file = ""
        self.pri_key_file = ""
        if self.compute_target is None:
            try:
                self.compute_target = self.__create_compute_target()
                self.compute_target_set = False
            except Exception as e:
                logger.exception(e)
                return
        elif self.compute_target.admin_user_ssh_key is not None and (
            self.admin_ssh_key is None or self.admin_username is None
        ):
            logger.exception(
                "Please provide private key and admin username to access compute target {}".format(
                    self.compute_target.name
                )
            )
            return

        ### GPU RUN INFO
        self.workspace_vm_sizes = AmlCompute.supported_vmsizes(self.workspace)
        self.workspace_vm_sizes = [
            (e["name"].lower(), e["gpus"]) for e in self.workspace_vm_sizes
        ]
        self.workspace_vm_sizes = dict(self.workspace_vm_sizes)

        self.compute_target_vm_size = self.compute_target.serialize()["properties"][
            "status"
        ]["vmSize"].lower()
        self.n_gpus_per_node = self.workspace_vm_sizes[self.compute_target_vm_size]
        self.use_gpu = True if self.n_gpus_per_node > 0 else False
        if self.environment_definition is None:
            if self.use_gpu:
                self.environment_definition = self.workspace.environments[
                    "AzureML-Dask-GPU"
                ]
            else:
                self.environment_definition = self.workspace.environments[
                    "AzureML-Dask-CPU"
                ]

        ### JUPYTER AND PORT FORWARDING
        self.jupyter = jupyter
        self.jupyter_port = jupyter_port
        self.dashboard_port = dashboard_port
        self.scheduler_port = scheduler_port
        self.scheduler_idle_timeout = scheduler_idle_timeout
        self.portforward_proc = None
        self.worker_death_timeout = worker_death_timeout
        self.end_logging = False  # FLAG FOR STOPPING THE port_forward_logger THREAD

        if additional_ports is not None:
            if type(additional_ports) != list:
                error_message = (
                    f"The additional_ports parameter is of {type(additional_ports)}"
                    " type but needs to be a list of int tuples."
                    " Check the documentation."
                )
                logger.exception(error_message)
                raise TypeError(error_message)

            if len(additional_ports) > 0:
                if type(additional_ports[0]) != tuple:
                    error_message = (
                        f"The additional_ports elements are of {type(additional_ports[0])}"
                        " type but needs to be a list of int tuples."
                        " Check the documentation."
                    )
                    raise TypeError(error_message)

                ### check if all elements are tuples of length two and int type
                all_correct = True
                for el in additional_ports:
                    if type(el) != tuple or len(el) != 2:
                        all_correct = False
                        break

                    if (type(el[0]), type(el[1])) != (int, int):
                        all_correct = False
                        break

                if not all_correct:
                    error_message = (
                        "At least one of the elements of the additional_ports parameter"
                        " is wrong. Make sure it is a list of int tuples."
                        " Check the documentation."
                    )
                    raise TypeError(error_message)

        self.additional_ports = additional_ports
        self.scheduler_ip_port = (
            None  ### INIT FOR HOLDING THE ADDRESS FOR THE SCHEDULER
        )

        ### DATASTORES
        self.datastores = datastores

        ### RUNNING IN MATRIX OR LOCAL
        self.same_vnet = None
        self.is_in_ci = False

        ### GET RUNNING LOOP
        self._loop_runner = LoopRunner(loop=None, asynchronous=asynchronous)
        self.loop = self._loop_runner.loop

        self.abs_path = pathlib.Path(__file__).parent.absolute()

        ### INITIALIZE CLUSTER
        super().__init__(asynchronous=asynchronous)

        if not self.asynchronous:
            self._loop_runner.start()
            self.sync(self.__get_defaults)

            if not self.telemetry_opt_out:
                self.__append_telemetry()

            self.sync(self.__create_cluster)

    async def __get_defaults(self):
        self.config = dask.config.get("cloudprovider.azure", {})

        if self.experiment_name is None:
            self.experiment_name = self.config.get("experiment_name")

        if self.initial_node_count is None:
            self.initial_node_count = self.config.get("initial_node_count")

        if self.jupyter is None:
            self.jupyter = self.config.get("jupyter")

        if self.jupyter_port is None:
            self.jupyter_port = self.config.get("jupyter_port")

        if self.dashboard_port is None:
            self.dashboard_port = self.config.get("dashboard_port")

        if self.scheduler_port is None:
            self.scheduler_port = self.config.get("scheduler_port")

        if self.scheduler_idle_timeout is None:
            self.scheduler_idle_timeout = self.config.get("scheduler_idle_timeout")

        if self.worker_death_timeout is None:
            self.worker_death_timeout = self.config.get("worker_death_timeout")

        if self.additional_ports is None:
            self.additional_ports = self.config.get("additional_ports")

        if self.admin_username is None:
            self.admin_username = self.config.get("admin_username")

        if self.admin_ssh_key is None:
            self.admin_ssh_key = self.config.get("admin_ssh_key")

        if self.datastores is None:
            self.datastores = self.config.get("datastores")

        if self.telemetry_opt_out is None:
            self.telemetry_opt_out = self.config.get("telemetry_opt_out")

        ### PARAMETERS TO START THE CLUSTER
        self.scheduler_params = {}
        self.worker_params = {}

        ### scheduler and worker parameters
        self.scheduler_params["--jupyter"] = self.jupyter
        self.scheduler_params["--scheduler_idle_timeout"] = self.scheduler_idle_timeout
        self.worker_params["--worker_death_timeout"] = self.worker_death_timeout

        if self.use_gpu:
            self.scheduler_params["--use_gpu"] = True
            self.scheduler_params["--n_gpus_per_node"] = self.n_gpus_per_node
            self.worker_params["--use_gpu"] = True
            self.worker_params["--n_gpus_per_node"] = self.n_gpus_per_node

        ### CLUSTER PARAMS
        self.max_nodes = self.compute_target.serialize()["properties"]["properties"][
            "scaleSettings"
        ]["maxNodeCount"]
        self.scheduler_ip_port = None
        self.workers_list = []
        self.URLs = {}

        ### SANITY CHECKS
        ###-----> initial node count
        if self.initial_node_count > self.max_nodes:
            self.initial_node_count = self.max_nodes

    def __append_telemetry(self):
        if not self.telemetry_set:
            self.telemetry_set = True
            try:
                from azureml._base_sdk_common.user_agent import append

                append("AzureMLCluster-DASK", "0.1")
            except ImportError:
                pass

    def __print_message(self, msg, length=80, filler="#", pre_post=""):
        logger.info(msg)
        if self.show_output:
            print(f"{pre_post} {msg} {pre_post}".center(length, filler))

    async def __check_if_scheduler_ip_reachable(self):
        """
        Private method to determine if running in the cloud within the same VNET
        and the scheduler node is reachable
        """
        try:
            ip, port = self.scheduler_ip_port.split(":")
            socket.create_connection((ip, port), 20)
            self.same_vnet = True
            self.__print_message("On the same VNET")
        except socket.timeout as e:
            self.__print_message("Not on the same VNET")
            self.same_vnet = False
        except ConnectionRefusedError as e:
            logger.info(e)
            self.__print_message(e)
            pass

    def __prepare_rpc_connection_to_headnode(self):
        if self.same_vnet:
            return self.run.get_metrics()["scheduler"]
        elif self.is_in_ci:
            uri = f"{self.hostname}:{self.scheduler_port}"
            return uri
        else:
            uri = f"localhost:{self.scheduler_port}"
            self.hostname = "localhost"
            logger.info(f"Local connection: {uri}")
            return uri

    def __get_ssh_keys(self):
        from cryptography.hazmat.primitives import serialization as crypto_serialization
        from cryptography.hazmat.primitives.asymmetric import rsa
        from cryptography.hazmat.backends import (
            default_backend as crypto_default_backend,
        )

        dir_path = os.path.join(os.getcwd(), "tmp")
        if not os.path.exists(dir_path):
            os.makedirs(dir_path)
        pub_key_file = os.path.join(dir_path, "key.pub")
        pri_key_file = os.path.join(dir_path, "key")

        key = rsa.generate_private_key(
            backend=crypto_default_backend(), public_exponent=65537, key_size=2048
        )
        private_key = key.private_bytes(
            crypto_serialization.Encoding.PEM,
            crypto_serialization.PrivateFormat.PKCS8,
            crypto_serialization.NoEncryption(),
        )
        public_key = key.public_key().public_bytes(
            crypto_serialization.Encoding.OpenSSH,
            crypto_serialization.PublicFormat.OpenSSH,
        )

        with open(pub_key_file, "wb") as f:
            f.write(public_key)

        with open(pri_key_file, "wb") as f:
            f.write(private_key)

        os.chmod(pri_key_file, 0o600)

        with open(pub_key_file, "r") as f:
            pubkey = f.read()

        self.pub_key_file = pub_key_file
        self.pri_key_file = pri_key_file

        return pubkey, pri_key_file

    def __create_compute_target(self):
        import random

        tmp_name = "dask-ct-{}".format(random.randint(100000, 999999))
        ct_name = self.kwargs.get("ct_name", tmp_name)
        vm_name = self.kwargs.get("vm_size", "STANDARD_DS3_V2")
        min_nodes = int(self.kwargs.get("min_nodes", "0"))
        max_nodes = int(self.kwargs.get("max_nodes", "100"))
        idle_time = int(self.kwargs.get("idle_time", "300"))
        vnet_rg = None
        vnet_name = None
        subnet_name = None

        if self.admin_username is None:
            self.admin_username = "dask"
        ssh_key_pub, self.admin_ssh_key = self.__get_ssh_keys()

        if self.vnet and self.subnet:
            vnet_name = self.vnet
            subnet_name = self.subnet
            if self.vnet_resource_group:
                vnet_rg = self.vnet_resource_group
            else:
                vnet_rg = self.workspace.resource_group

        try:
            if ct_name not in self.workspace.compute_targets:
                config = AmlCompute.provisioning_configuration(
                    vm_size=vm_name,
                    min_nodes=min_nodes,
                    max_nodes=max_nodes,
                    vnet_resourcegroup_name=vnet_rg,
                    vnet_name=vnet_name,
                    subnet_name=subnet_name,
                    idle_seconds_before_scaledown=idle_time,
                    admin_username=self.admin_username,
                    admin_user_ssh_key=ssh_key_pub,
                    remote_login_port_public_access="Enabled",
                )

                self.__print_message("Creating new compute targe: {}".format(ct_name))
                ct = ComputeTarget.create(self.workspace, ct_name, config)
                ct.wait_for_completion(show_output=self.show_output)
            else:
                self.__print_message(
                    "Using existing compute target: {}".format(ct_name)
                )
                ct = self.workspace.compute_targets[ct_name]
        except Exception as e:
            logger.exception("Cannot create/get compute target. {}".format(e))
            raise e

        return ct

    def __delete_compute_target(self):
        try:
            self.compute_target.delete()
        except ComputeTargetException as e:
            logger.exception(
                "Compute target {} cannot be removed. You may need to delete it manually. {}".format(
                    self.compute_target.name, e
                )
            )

    async def __create_cluster(self):
        self.__print_message("Setting up cluster")
        exp = Experiment(self.workspace, self.experiment_name)
        estimator = Estimator(
            os.path.join(self.abs_path, "setup"),
            compute_target=self.compute_target,
            entry_script="start_scheduler.py",
            environment_definition=self.environment_definition,
            script_params=self.scheduler_params,
            node_count=1,  ### start only scheduler
            distributed_training=MpiConfiguration(),
            use_docker=True,
            inputs=self.datastores,
        )

        run = exp.submit(estimator, tags=self.tags)

        self.__print_message("Waiting for scheduler node's IP")
        status = run.get_status()
        while (
            status != "Canceled"
            and status != "Failed"
            and "scheduler" not in run.get_metrics()
        ):
            print(".", end="")
            logger.info("Scheduler not ready")
            time.sleep(5)
            status = run.get_status()

        if status == "Canceled" or status == "Failed":
            run_error = run.get_details().get("error")
            error_message = "Failed to start the AzureML cluster."

            if run_error:
                error_message = "{} {}".format(error_message, run_error)
            logger.exception(error_message)

            if not self.compute_target_set:
                self.__delete_compute_target()

            raise Exception(error_message)

        print("\n")

        ### SET FLAGS
        self.scheduler_ip_port = run.get_metrics()["scheduler"]
        self.worker_params["--scheduler_ip_port"] = self.scheduler_ip_port
        self.__print_message(f'Scheduler: {run.get_metrics()["scheduler"]}')
        self.run = run

        ### CHECK IF ON THE SAME VNET
        max_retry = 5
        while self.same_vnet is None and max_retry > 0:
            time.sleep(5)
            await self.sync(self.__check_if_scheduler_ip_reachable)
            max_retry -= 1

        if self.same_vnet is None:
            self.run.cancel()
            if not self.compute_target_set:
                self.__delete_compute_target()
            logger.exception(
                "Connection error after retrying. Failed to start the AzureML cluster."
            )
            return

        ### REQUIRED BY dask.distributed.deploy.cluster.Cluster
        self.hostname = socket.gethostname()
        self.is_in_ci = (
            f"/mnt/batch/tasks/shared/LS_root/mounts/clusters/{self.hostname}"
            in os.getcwd()
        )
        _scheduler = self.__prepare_rpc_connection_to_headnode()
        self.scheduler_comm = rpc(_scheduler)
        await self.sync(self.__setup_port_forwarding)

        try:
            await super()._start()
        except Exception as e:
            logger.exception(e)
            # CLEAN UP COMPUTE TARGET
            self.run.cancel()
            if not self.compute_target_set:
                self.__delete_compute_target()
            return

        await self.sync(self.__update_links)

        self.__print_message("Connections established")
        self.__print_message(f"Scaling to {self.initial_node_count} workers")

        if self.initial_node_count > 1:
            self.scale(
                self.initial_node_count
            )  # LOGIC TO KEEP PROPER TRACK OF WORKERS IN `scale`
        self.__print_message("Scaling is done")

    async def __update_links(self):
        token = self.run.get_metrics()["token"]

        if self.same_vnet or self.is_in_ci:
            location = self.workspace.get_details()["location"]

            self.scheduler_info[
                "dashboard_url"
            ] = f"https://{self.hostname}-{self.dashboard_port}.{location}.instances.azureml.net/status"

            self.scheduler_info[
                "jupyter_url"
            ] = f"https://{self.hostname}-{self.jupyter_port}.{location}.instances.azureml.net/lab?token={token}"
        else:
            hostname = "localhost"
            self.scheduler_info[
                "dashboard_url"
            ] = f"http://{hostname}:{self.dashboard_port}"
            self.scheduler_info[
                "jupyter_url"
            ] = f"http://{hostname}:{self.jupyter_port}/?token={token}"

        logger.info(f'Dashboard URL: {self.scheduler_info["dashboard_url"]}')
        logger.info(f'Jupyter URL:   {self.scheduler_info["jupyter_url"]}')

    def __port_forward_logger(self, portforward_proc):
        portforward_log = open("portforward_out_log.txt", "w")

        while True:
            portforward_out = portforward_proc.stdout.readline()
            if portforward_proc != "":
                portforward_log.write(portforward_out)
                portforward_log.flush()

            if self.end_logging:
                break
        return

    async def __setup_port_forwarding(self):
        dashboard_address = self.run.get_metrics()["dashboard"]
        jupyter_address = self.run.get_metrics()["jupyter"]
        scheduler_ip = self.run.get_metrics()["scheduler"].split(":")[0]

        self.__print_message("Running in compute instance? {}".format(self.is_in_ci))
        os.system(
            "killall socat"
        )  # kill all socat processes - cleans up previous port forward setups
        if self.same_vnet:
            os.system(
                f"setsid socat tcp-listen:{self.dashboard_port},reuseaddr,fork tcp:{dashboard_address} &"
            )
            os.system(
                f"setsid socat tcp-listen:{self.jupyter_port},reuseaddr,fork tcp:{jupyter_address} &"
            )

            ### map additional ports
            for port in self.additional_ports:
                os.system(
                    f"setsid socat tcp-listen:{self.port[1]},reuseaddr,fork tcp:{scheduler_ip}:{port[0]} &"
                )
        else:
            scheduler_public_ip = self.compute_target.list_nodes()[0]["publicIpAddress"]
            scheduler_public_port = self.compute_target.list_nodes()[0]["port"]
            self.__print_message("scheduler_public_ip: {}".format(scheduler_public_ip))
            self.__print_message(
                "scheduler_public_port: {}".format(scheduler_public_port)
            )

            host_ip = "0.0.0.0"
            if self.is_in_ci:
                host_ip = socket.gethostbyname(self.hostname)

            cmd = (
                "ssh -vvv -o StrictHostKeyChecking=no -N"
                f" -i {os.path.expanduser(self.admin_ssh_key)}"
                f" -L {host_ip}:{self.jupyter_port}:{scheduler_ip}:8888"
                f" -L {host_ip}:{self.dashboard_port}:{scheduler_ip}:8787"
                f" -L {host_ip}:{self.scheduler_port}:{scheduler_ip}:8786"
            )

            for port in self.additional_ports:
                cmd += f" -L {host_ip}:{port[1]}:{scheduler_ip}:{port[0]}"

            cmd += f" {self.admin_username}@{scheduler_public_ip} -p {scheduler_public_port}"

            self.portforward_proc = subprocess.Popen(
                cmd.split(),
                universal_newlines=True,
                stdout=subprocess.PIPE,
                stderr=subprocess.STDOUT,
            )

            ### Starting thread to keep the SSH tunnel open on Windows
            portforward_logg = threading.Thread(
                target=self.__port_forward_logger, args=[self.portforward_proc]
            )
            portforward_logg.start()

    @property
    def dashboard_link(self):
        """ Link to Dask dashboard.
        """
        try:
            link = self.scheduler_info["dashboard_url"]
        except KeyError:
            return ""
        else:
            return link

    @property
    def jupyter_link(self):
        """ Link to JupyterLab on running on the headnode of the cluster.
        Set ``jupyter=True`` when creating the ``AzureMLCluster``.
        """
        try:
            link = self.scheduler_info["jupyter_url"]
        except KeyError:
            return ""
        else:
            return link

    def _format_nodes(self, nodes, requested, use_gpu, n_gpus_per_node=None):
        if use_gpu:
            if nodes == requested:
                return f"{nodes}"
            else:
                return f"{nodes} / {requested}"
        else:
            if nodes == requested:
                return f"{nodes}"
            else:
                return f"{nodes} / {requested}"

    def _widget_status(self):
        ### reporting proper number of nodes vs workers in a multi-GPU worker scenario
        nodes = len(self.scheduler_info["workers"])

        if self.use_gpu:
            nodes = int(nodes / self.n_gpus_per_node)
        if hasattr(self, "worker_spec"):
            requested = sum(
                1 if "group" not in each else len(each["group"])
                for each in self.worker_spec.values()
            )

        elif hasattr(self, "nodes"):
            requested = len(self.nodes)
        else:
            requested = nodes

        nodes = self._format_nodes(nodes, requested, self.use_gpu, self.n_gpus_per_node)

        cores = sum(v["nthreads"] for v in self.scheduler_info["workers"].values())
        cores_or_gpus = "Workers (GPUs)" if self.use_gpu else "Workers (vCPUs)"

        memory = (
            sum(
                v["gpu"]["memory-total"][0]
                for v in self.scheduler_info["workers"].values()
            )
            if self.use_gpu
            else sum(v["memory_limit"] for v in self.scheduler_info["workers"].values())
        )
        memory = format_bytes(memory)

        text = """
<div>
  <style scoped>
    .dataframe tbody tr th:only-of-type {
        vertical-align: middle;
    }
    .dataframe tbody tr th {
        vertical-align: top;
    }
    .dataframe thead th {
        text-align: right;
    }
  </style>
  <table style="text-align: right;">
    <tr> <th>Nodes</th> <td>%s</td></tr>
    <tr> <th>%s</th> <td>%s</td></tr>
    <tr> <th>Memory</th> <td>%s</td></tr>
  </table>
</div>
""" % (
            nodes,
            cores_or_gpus,
            cores,
            memory,
        )
        return text

    def _widget(self):
        """ Create IPython widget for display within a notebook """
        try:
            return self._cached_widget
        except AttributeError:
            pass

        try:
            from ipywidgets import Layout, VBox, HBox, IntText, Button, HTML, Accordion
        except ImportError:
            self._cached_widget = None
            return None

        layout = Layout(width="150px")

        if self.dashboard_link:
            dashboard_link = (
                '<p><b>Dashboard: </b><a href="%s" target="_blank">%s</a></p>\n'
                % (self.dashboard_link, self.dashboard_link)
            )
        else:
            dashboard_link = ""

        if self.jupyter_link:
            jupyter_link = (
                '<p><b>Jupyter: </b><a href="%s" target="_blank">%s</a></p>\n'
                % (self.jupyter_link, self.jupyter_link)
            )
        else:
            jupyter_link = ""

        title = "<h2>%s</h2>" % self._cluster_class_name
        title = HTML(title)
        dashboard = HTML(dashboard_link)
        jupyter = HTML(jupyter_link)

        status = HTML(self._widget_status(), layout=Layout(min_width="150px"))

        if self._supports_scaling:
            request = IntText(
                self.initial_node_count, description="Nodes", layout=layout
            )
            scale = Button(description="Scale", layout=layout)

            minimum = IntText(0, description="Minimum", layout=layout)
            maximum = IntText(0, description="Maximum", layout=layout)
            adapt = Button(description="Adapt", layout=layout)

            accordion = Accordion(
                [HBox([request, scale]), HBox([minimum, maximum, adapt])],
                layout=Layout(min_width="500px"),
            )
            accordion.selected_index = None
            accordion.set_title(0, "Manual Scaling")
            accordion.set_title(1, "Adaptive Scaling")

            def adapt_cb(b):
                self.adapt(minimum=minimum.value, maximum=maximum.value)
                update()

            adapt.on_click(adapt_cb)

            def scale_cb(b):
                with log_errors():
                    n = request.value
                    with suppress(AttributeError):
                        self._adaptive.stop()
                    self.scale(n)
                    update()

            scale.on_click(scale_cb)
        else:
            accordion = HTML("")

        box = VBox([title, HBox([status, accordion]), jupyter, dashboard])

        self._cached_widget = box

        def update():
            self.close_when_disconnect()
            status.value = self._widget_status()

        pc = PeriodicCallback(update, 500)  # , io_loop=self.loop)
        self.periodic_callbacks["cluster-repr"] = pc
        pc.start()

        return box

    def close_when_disconnect(self):
        status = self.run.get_status()
        if status == "Canceled" or status == "Completed" or status == "Failed":
            self.close()

    def scale(self, workers=1):
        """ Scale the cluster. Scales to a maximum of the workers available in the cluster.
        """
        if workers <= 0:
            self.close()
            return

        count = len(self.workers_list) + 1  # one more worker in head node

        if count < workers:
            self.scale_up(workers - count)
        elif count > workers:
            self.scale_down(count - workers)
        else:
            self.__print_message(f"Number of workers: {workers}")

    # scale up
    def scale_up(self, workers=1):
        """ Scale up the number of workers.
        """
        run_config = RunConfiguration()
        run_config.target = self.compute_target
        run_config.environment = self.environment_definition

        scheduler_ip = self.run.get_metrics()["scheduler"]
        args = [
            f"--scheduler_ip_port={scheduler_ip}",
            f"--use_gpu={self.use_gpu}",
            f"--n_gpus_per_node={self.n_gpus_per_node}",
            f"--worker_death_timeout={self.worker_death_timeout}",
        ]

        child_run_config = ScriptRunConfig(
            source_directory=os.path.join(self.abs_path, "setup"),
            script="start_worker.py",
            arguments=args,
            run_config=run_config,
        )

        for i in range(workers):
            child_run = self.run.submit_child(child_run_config, tags=self.tags)
            self.workers_list.append(child_run)

    # scale down
    def scale_down(self, workers=1):
        """ Scale down the number of workers. Scales to minimum of 1.
        """
        for i in range(workers):
            if self.workers_list:
                child_run = self.workers_list.pop(0)  # deactive oldest workers
                child_run.complete()  # complete() will mark the run "Complete", but won't kill the process
                child_run.cancel()
            else:
                self.__print_message("All scaled workers are removed.")

    # close cluster
    async def _close(self):
        if self.status == "closed":
            return

        while self.workers_list:
            child_run = self.workers_list.pop()
            child_run.complete()
            child_run.cancel()

        if self.run:
            self.run.complete()
            self.run.cancel()

        self.status = "closed"
        self.__print_message("Scheduler and workers are disconnected.")

        if self.portforward_proc is not None:
            ### STOP LOGGING SSH
            self.portforward_proc.terminate()
            self.end_logging = True

        ### REMOVE TEMP FILE
        if os.path.isfile(self.pub_key_file):
            os.remove(self.pub_key_file)
        if os.path.isfile(self.pri_key_file):
            os.remove(self.pri_key_file)

        if not self.compute_target_set:
            ### REMOVE COMPUTE TARGET
            self.__delete_compute_target()

        time.sleep(30)
        await super()._close()

    def close(self):
        """ Close the cluster. All Azure ML Runs corresponding to the scheduler
        and worker processes will be completed. The Azure ML Compute Target will
        return to its minimum number of nodes after its idle time before scaledown.
        """
        return self.sync(self._close)<|MERGE_RESOLUTION|>--- conflicted
+++ resolved
@@ -1,4 +1,3 @@
-<<<<<<< HEAD
 import time, os, socket, subprocess, logging
 import pathlib
 import threading
@@ -11,26 +10,13 @@
 from distributed.core import rpc
 from distributed.utils import LoopRunner, log_errors, format_bytes
 from tornado.ioloop import PeriodicCallback
-=======
+
 try:
     from azureml.core import Experiment, RunConfiguration, ScriptRunConfig
     from azureml.core.compute import AmlCompute, ComputeTarget
     from azureml.core.compute_target import ComputeTargetException
     from azureml.train.estimator import Estimator
     from azureml.core.runconfig import MpiConfiguration
-
-    import time, os, socket, subprocess, logging
-    import pathlib
-    import threading
-
-    from contextlib import suppress
-
-    import dask
-    from contextlib import suppress
-    from distributed.deploy.cluster import Cluster
-    from distributed.core import rpc
-    from distributed.utils import LoopRunner, log_errors, format_bytes
-    from tornado.ioloop import PeriodicCallback
 except ImportError as e:
     msg = (
         "Dask Cloud Provider Azure requirements are not installed.\n\n"
@@ -39,19 +25,6 @@
         '  python -m pip install "dask-cloudprovider[azure]" --upgrade  # or python -m pip install'
     )
     raise ImportError(msg) from e
->>>>>>> 64aad0b7
-
-try:
-    from azureml.core import Experiment, RunConfiguration, ScriptRunConfig
-    from azureml.core.compute import AmlCompute, ComputeTarget
-    from azureml.core.compute_target import ComputeTargetException
-    from azureml.train.estimator import Estimator
-    from azureml.core.runconfig import MpiConfiguration
-except:
-    raise RuntimeError(
-        "Missing Azure dependencies. "
-        "You can install with `pip install dask-cloudprovider[azure]."
-    )
 
 
 logger = logging.getLogger(__name__)
