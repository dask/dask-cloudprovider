#!/usr/bin/env bash
set -o errexit


test_import () {
    echo "Create environment: python=3.12 $1"
    # Create an empty environment
    conda create -q -y -n test-imports -c conda-forge python=3.12
    conda activate test-imports
    pip install -e .[$1]
    echo "python -c '$2'"
    python -c "$2"
    echo "Success [$1] 🚀"
    conda deactivate
    conda env remove -n test-imports
}

test_import "aws"               "import dask_cloudprovider.aws"
test_import "azure"             "import dask_cloudprovider.azure"
test_import "digitalocean"      "import dask_cloudprovider.digitalocean"
test_import "gcp"               "import dask_cloudprovider.gcp"
<<<<<<< HEAD
test_import "fly"               "import dask_cloudprovider.fly"
=======
test_import "ibm"               "import dask_cloudprovider.ibm"
test_import "openstack"         "import dask_cloudprovider.openstack"
>>>>>>> 6ca172ed
<|MERGE_RESOLUTION|>--- conflicted
+++ resolved
@@ -19,9 +19,6 @@
 test_import "azure"             "import dask_cloudprovider.azure"
 test_import "digitalocean"      "import dask_cloudprovider.digitalocean"
 test_import "gcp"               "import dask_cloudprovider.gcp"
-<<<<<<< HEAD
 test_import "fly"               "import dask_cloudprovider.fly"
-=======
 test_import "ibm"               "import dask_cloudprovider.ibm"
-test_import "openstack"         "import dask_cloudprovider.openstack"
->>>>>>> 6ca172ed
+test_import "openstack"         "import dask_cloudprovider.openstack"