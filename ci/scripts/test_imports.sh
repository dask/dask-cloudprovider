#!/usr/bin/env bash
set -o errexit


test_import () {
    echo "Create environment: python=3.9 $1"
    # Create an empty environment
    conda create -q -y -n test-imports -c conda-forge python=3.9
    conda activate test-imports
    pip install -e .[$1]
    echo "python -c '$2'"
    python -c "$2"
    echo "Success [$1] 🚀"
    conda deactivate
    conda env remove -n test-imports
}

test_import "aws"               "import dask_cloudprovider.aws"
test_import "azure"             "import dask_cloudprovider.azure"
test_import "digitalocean"      "import dask_cloudprovider.digitalocean"
test_import "gcp"               "import dask_cloudprovider.gcp"
<<<<<<< HEAD
test_import "ibm"               "import dask_cloudprovider.ibm"
=======
test_import "openstack"         "import dask_cloudprovider.openstack"
>>>>>>> 482a07c7
<|MERGE_RESOLUTION|>--- conflicted
+++ resolved
@@ -19,8 +19,5 @@
 test_import "azure"             "import dask_cloudprovider.azure"
 test_import "digitalocean"      "import dask_cloudprovider.digitalocean"
 test_import "gcp"               "import dask_cloudprovider.gcp"
-<<<<<<< HEAD
 test_import "ibm"               "import dask_cloudprovider.ibm"
-=======
-test_import "openstack"         "import dask_cloudprovider.openstack"
->>>>>>> 482a07c7
+test_import "openstack"         "import dask_cloudprovider.openstack"